##############################################################################
#
# Copyright (c) 2006-2015 Agendaless Consulting and Contributors.
# All Rights Reserved.
#
# This software is subject to the provisions of the BSD-like license at
# http://www.repoze.org/LICENSE.txt.  A copy of the license should accompany
# this distribution.  THIS SOFTWARE IS PROVIDED "AS IS" AND ANY AND ALL
# EXPRESS OR IMPLIED WARRANTIES ARE DISCLAIMED, INCLUDING, BUT NOT LIMITED TO,
# THE IMPLIED WARRANTIES OF TITLE, MERCHANTABILITY, AGAINST INFRINGEMENT, AND
# FITNESS FOR A PARTICULAR PURPOSE
#
##############################################################################

import os
import sys

py_version = sys.version_info[:2]

if py_version < (2, 7):
    raise RuntimeError('On Python 2, Supervisor requires Python 2.7 or later')
elif (3, 0) < py_version < (3, 4):
    raise RuntimeError('On Python 3, Supervisor requires Python 3.4 or later')

<<<<<<< HEAD
requires = ['pywin32==228']
=======
# pkg_resource is used in several places
requires = ["setuptools"]
>>>>>>> e3601a87
tests_require = []
if py_version < (3, 3):
    tests_require.append('mock<4.0.0.dev0')

testing_extras = tests_require + [
    'pytest',
    'pytest-cov',
    ]

from setuptools import setup, find_packages
here = os.path.abspath(os.path.dirname(__file__))
try:
    with open(os.path.join(here, 'README.rst'), 'r') as f:
        README = f.read()
    with open(os.path.join(here, 'CHANGES.rst'), 'r') as f:
        CHANGES = f.read()
except Exception:
    README = """\
Supervisor is a client/server system that allows its users to
control a number of processes on WINDOWS operating systems. """
    CHANGES = ''

CLASSIFIERS = [
    'Development Status :: 5 - Production/Stable',
    'Environment :: No Input/Output (Daemon)',
    'Intended Audience :: System Administrators',
    'Natural Language :: English',
    'Operating System :: Microsoft :: Windows',
    'Topic :: System :: Boot',
    'Topic :: System :: Monitoring',
    'Topic :: System :: Systems Administration',
    "Programming Language :: Python",
    "Programming Language :: Python :: 2",
    "Programming Language :: Python :: 2.7",
    "Programming Language :: Python :: 3",
    "Programming Language :: Python :: 3.4",
    "Programming Language :: Python :: 3.5",
    "Programming Language :: Python :: 3.6",
    "Programming Language :: Python :: 3.7",
    "Programming Language :: Python :: 3.8",
]

version_txt = os.path.join(here, 'supervisor/version.txt')
with open(version_txt, 'r') as f:
    supervisor_version = f.read().strip()

dist = setup(
    name='supervisor-win',
    version=supervisor_version,
    license='BSD-derived (http://www.repoze.org/LICENSE.txt)',
    url='http://supervisord.org/',
    description="A system for controlling process state under WINDOWS",
    long_description=README + '\n\n' + CHANGES,
    classifiers=CLASSIFIERS,
    # WINDOWS
    author="Alex",
    author_email="alex@fabricadigital.com.br",
    maintainer="Alex",
    maintainer_email="alex@fabricadigital.com.br",
    # UNIX
    # author="Chris McDonough",
    # author_email="chrism@plope.com",
    # maintainer="Chris McDonough",
    # maintainer_email="chrism@plope.com",
    packages=find_packages(),
    install_requires=requires,
    extras_require={
        'testing': testing_extras,
        },
    tests_require=tests_require,
    include_package_data=True,
    zip_safe=False,
    test_suite="supervisor.tests",
    entry_points={
        'console_scripts': [
            'supervisord = supervisor.supervisord:main',
            'supervisor_service = supervisor.services:main',
            'supervisorctl = supervisor.supervisorctl:main',
            'echo_supervisord_conf = supervisor.confecho:main',
            'pidproxy = supervisor.pidproxy:main',
        ],
    },
)<|MERGE_RESOLUTION|>--- conflicted
+++ resolved
@@ -22,12 +22,9 @@
 elif (3, 0) < py_version < (3, 4):
     raise RuntimeError('On Python 3, Supervisor requires Python 3.4 or later')
 
-<<<<<<< HEAD
-requires = ['pywin32==228']
-=======
 # pkg_resource is used in several places
-requires = ["setuptools"]
->>>>>>> e3601a87
+requires = ["setuptools", "pywin32==228"]
+
 tests_require = []
 if py_version < (3, 3):
     tests_require.append('mock<4.0.0.dev0')
