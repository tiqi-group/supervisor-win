--- conflicted
+++ resolved
@@ -29,11 +29,7 @@
         print('usage: %s <host> <port> <request-size> <num-requests>' % (sys.argv[0]))
     else:
         host = sys.argv[1]
-<<<<<<< HEAD
-        [port, request_size, num_requests] = map(int, sys.argv[2:])
-=======
         port, request_size, num_requests = (int(i) for i in sys.argv[2:])
->>>>>>> dd7d2e1a
         chain = build_request_chain (num_requests, host, request_size)
         s = socket.socket (socket.AF_INET, socket.SOCK_STREAM)
         s.connect ((host,port))
