--- conflicted
+++ resolved
@@ -139,14 +139,9 @@
 
         command = line[0].lower()
         # watch especially for 'urgent' abort commands.
-<<<<<<< HEAD
         if command.find('abor') != -1:
             # ascii_letters for python 3
             letters = getattr(string, "letters", string.ascii_letters)
-
-=======
-        if command.find ('abor') != -1:
->>>>>>> dd7d2e1a
             # strip off telnet sync chars and the like...
             while command and command[0] not in letters:
                 command = command[1:]
@@ -352,11 +347,7 @@
         # no support for EBCDIC
         # if t not in ['a','e','i','l']:
         if t not in ['a','i','l']:
-<<<<<<< HEAD
             self.command_not_understood(line.join())
-=======
-            self.command_not_understood (line.join())
->>>>>>> dd7d2e1a
         elif t == 'l' and (len(line) > 2 and line[2] != '8'):
             self.respond ('504 Byte size must be 8')
         else:
@@ -370,15 +361,9 @@
         self.close_when_done()
 
     def cmd_port (self, line):
-<<<<<<< HEAD
-        'specify data connection port'
-        info = line[1].split(',')
-        ip = info[:4].join('.')
-=======
         """specify data connection port"""
         info = line[1].split (',')
         ip = '.'.join (info[:4])
->>>>>>> dd7d2e1a
         port = int(info[4])*256 + int(info[5])
         # how many data connections at a time?
         # I'm assuming one for now...
@@ -402,17 +387,10 @@
         ip_addr = pc.control_channel.getsockname()[0]
         self.respond (
                 '227 Entering Passive Mode (%s,%d,%d)' % (
-<<<<<<< HEAD
                         ip_addr.replace('.', ','),
                         port/256,
                         port%256
                         )
-=======
-                    ip_addr.replace('.', ','),
-                    port/256,
-                    port%256
-                    )
->>>>>>> dd7d2e1a
                 )
         self.client_dc = None
 
@@ -514,11 +492,7 @@
     def cmd_retr (self, line):
         """retrieve a file"""
         if len(line) < 2:
-<<<<<<< HEAD
             self.command_not_understood(line.join())
-=======
-            self.command_not_understood (line.join())
->>>>>>> dd7d2e1a
         else:
             file = line[1]
             if not self.filesystem.isfile (file):
@@ -559,11 +533,7 @@
     def cmd_stor (self, line, mode='wb'):
         """store a file"""
         if len (line) < 2:
-<<<<<<< HEAD
             self.command_not_understood(line.join())
-=======
-            self.command_not_understood (line.join())
->>>>>>> dd7d2e1a
         else:
             if self.restart_position:
                 self.restart_position = 0
@@ -597,11 +567,7 @@
 
     def cmd_dele (self, line):
         if len (line) != 2:
-<<<<<<< HEAD
             self.command_not_understood(line.join())
-=======
-            self.command_not_understood (line.join())
->>>>>>> dd7d2e1a
         else:
             file = line[1]
             if self.filesystem.isfile (file):
@@ -615,11 +581,7 @@
 
     def cmd_mkd (self, line):
         if len (line) != 2:
-<<<<<<< HEAD
             self.command_not_understood(line.join())
-=======
-            self.command_not_understood (line.join())
->>>>>>> dd7d2e1a
         else:
             path = line[1]
             try:
@@ -634,11 +596,7 @@
             return
 
         if len(line)!=2:
-<<<<<<< HEAD
             self.command_not_understood(line.join())
-=======
-            self.command_not_understood (line.join())
->>>>>>> dd7d2e1a
         else:
             src = line[1]
             try:
@@ -655,11 +613,7 @@
             return
 
         if len(line)!=2:
-<<<<<<< HEAD
             self.command_not_understood(line.join())
-=======
-            self.command_not_understood (line.join())
->>>>>>> dd7d2e1a
         else:
             dst = line[1]
             try:
@@ -675,11 +629,7 @@
 
     def cmd_rmd (self, line):
         if len (line) != 2:
-<<<<<<< HEAD
             self.command_not_understood(line.join())
-=======
-            self.command_not_understood (line.join())
->>>>>>> dd7d2e1a
         else:
             path = line[1]
             try:
@@ -694,11 +644,7 @@
             self.user = line[1]
             self.respond ('331 Password required.')
         else:
-<<<<<<< HEAD
             self.command_not_understood(line.join())
-=======
-            self.command_not_understood (line.join())
->>>>>>> dd7d2e1a
 
     def cmd_pass (self, line):
         """specify password"""
@@ -720,12 +666,7 @@
         try:
             pos = int(line[1])
         except ValueError:
-<<<<<<< HEAD
             self.command_not_understood(line.join())
-=======
-            self.command_not_understood (line.join())
-            return
->>>>>>> dd7d2e1a
         self.restart_position = pos
         self.respond ('350 Restarting at %d. Send STORE or RETRIEVE to initiate transfer.' % pos)
 
@@ -871,11 +812,7 @@
     def status (self):
 
         def nice_bytes (n):
-<<<<<<< HEAD
             return ''.join(status_handler.english_bytes(n))
-=======
-            return ''.join(status_handler.english_bytes (n))
->>>>>>> dd7d2e1a
 
         return producers.lines_producer (
                 ['<h2>%s</h2>'                          % self.SERVER_IDENT,
@@ -1118,11 +1055,7 @@
             self.real_users = real_users
 
         def authorize (self, channel, username, password):
-<<<<<<< HEAD
             if username.lower() in ('anonymous', 'ftp'):
-=======
-            if username.lower() in ['anonymous', 'ftp']:
->>>>>>> dd7d2e1a
                 import pwd
                 try:
                     # ok, here we run into lots of confusion.
