--- conflicted
+++ resolved
@@ -64,11 +64,7 @@
         path = request.split_uri()[0]
         self.hit_counter.increment()
         if path == self.statusdir:          # and not a subdirectory
-<<<<<<< HEAD
             up_time = ''.join(english_time(long(time.time()) - START_TIME))
-=======
-            up_time = ''.join (english_time (long(time.time()) - START_TIME))
->>>>>>> dd7d2e1a
             request['Content-Type'] = 'text/html'
             request.push (
                     '<html>'
@@ -163,11 +159,7 @@
         else:
             m = self.hyper_regex.match (path)
             if m:
-<<<<<<< HEAD
                 oid = int(m.group(1))
-=======
-                oid = int (m.group (1))
->>>>>>> dd7d2e1a
                 for object in self.hyper_objects:
                     if id (object) == oid:
                         if hasattr (object, 'hyper_respond'):
