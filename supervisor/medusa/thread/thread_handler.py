# -*- Mode: Python -*-

import re
try:
    #noinspection PyUnresolvedReferences
    from StringIO import StringIO
except:
    from io import StringIO
import sys

import supervisor.medusa.thread.select_trigger as select_trigger
from supervisor.medusa import counter
from supervisor.medusa.default_handler import unquote

import threading

class request_queue:

    def __init__ (self):
        self.mon = threading.RLock()
        self.cv = threading.Condition (self.mon)
        self.queue = []

    def put (self, item):
        self.cv.acquire()
        self.queue.append(item)
        self.cv.notify()
        self.cv.release()

    def get(self):
        self.cv.acquire()
        while not self.queue:
            self.cv.wait()
        result = self.queue.pop(0)
        self.cv.release()
        return result

header2env= {
        'Content-Length'        : 'CONTENT_LENGTH',
        'Content-Type'          : 'CONTENT_TYPE',
        'Referer'                       : 'HTTP_REFERER',
        'User-Agent'            : 'HTTP_USER_AGENT',
        'Accept'                        : 'HTTP_ACCEPT',
        'Accept-Charset'        : 'HTTP_ACCEPT_CHARSET',
        'Accept-Language'       : 'HTTP_ACCEPT_LANGUAGE',
        'Host'                          : 'HTTP_HOST',
        'Connection'            : 'CONNECTION_TYPE',
        'Authorization'         : 'HTTP_AUTHORIZATION',
        'Cookie'                        : 'HTTP_COOKIE',
        }

# convert keys to lower case for case-insensitive matching
for (key,value) in list(header2env.items()):
    del header2env[key]
<<<<<<< HEAD
    key = key.lower()
=======
    key=key.lower()
>>>>>>> dd7d2e1a
    header2env[key]=value

class thread_output_file (select_trigger.trigger_file):

    def close (self):
        self.trigger_close()

class script_handler:

    def __init__ (self, queue, document_root=""):
        self.modules = {}
        self.document_root = document_root
        self.queue = queue

    def add_module (self, module, *names):
        if not names:
            names = ["/%s" % module.__name__]
        for name in names:
            self.modules['/'+name] = module

    def match (self, request):
        uri = request.uri

        i = uri.find("/", 1)
        if i != -1:
            uri = uri[:i]

        i = uri.find("?", 1)
        if i != -1:
            uri = uri[:i]

        if uri in self.modules:
            request.module = self.modules[uri]
            return 1
        else:
            return 0

    def handle_request (self, request):

        [path, params, query, fragment] = request.split_uri()

        while path and path[0] == '/':
            path = path[1:]

        if '%' in path:
            path = unquote (path)

<<<<<<< HEAD
        env = {}

        env['REQUEST_URI'] = "/" + path
        env['REQUEST_METHOD']   = request.command.upper()
        env['SERVER_PORT']       = str(request.channel.server.port)
        env['SERVER_NAME']       = request.channel.server.server_name
        env['SERVER_SOFTWARE'] = request['Server']
        env['DOCUMENT_ROOT']     = self.document_root
=======
        env = {'REQUEST_URI': "/" + path, 'REQUEST_METHOD': request.command.upper(),
               'SERVER_PORT': str(request.channel.server.port), 'SERVER_NAME': request.channel.server.server_name,
               'SERVER_SOFTWARE': request['Server'], 'DOCUMENT_ROOT': self.document_root}
>>>>>>> dd7d2e1a

        parts = path.split("/")

        # are script_name and path_info ok?

        env['SCRIPT_NAME']      = "/" + parts[0]

        if query and query[0] == "?":
            query = query[1:]

        env['QUERY_STRING']     = query

        try:
            path_info = "/" + "/".join(parts[1:])
        except:
            path_info = ''

        env['PATH_INFO']                = path_info
        env['GATEWAY_INTERFACE']='CGI/1.1'                         # what should this really be?
        env['REMOTE_ADDR']              = request.channel.addr[0]
        env['REMOTE_HOST']              = request.channel.addr[0]  # TODO: connect to resolver

        for header in request.header:
<<<<<<< HEAD
            key, value = header.split(": ", 1)
            key = key.lower()
=======
            [key,value]=header.split(": ",1)
            key=key.lower()
>>>>>>> dd7d2e1a

            if key in header2env:
                if header2env[key]:
                    env[header2env[key]]=value
            else:
<<<<<<< HEAD
                key = 'HTTP_' + key.split("-").join("_").upper()
                env[key] = value
=======
                key = 'HTTP_' + "_".join(key.split ("-")).upper()
                env[key]=value
>>>>>>> dd7d2e1a

        ## remove empty environment variables
        for key in env.keys():
            if env[key]=="" or env[key] is None:
                del env[key]

        try:
            httphost = env['HTTP_HOST']
            parts = httphost.split(":")
            env['HTTP_HOST'] = parts[0]
        except KeyError:
            pass

        if request.command in ('put', 'post'):
            # PUT data requires a correct Content-Length: header
            # (though I bet with http/1.1 we can expect chunked encoding)
            request.collector = collector (self, request, env)
            request.channel.set_terminator (None)
        else:
            sin = StringIO ('')
            self.continue_request (sin, request, env)

    def continue_request (self, stdin, request, env):
        stdout = header_scanning_file (
                request,
                thread_output_file (request.channel)
                )
        self.queue.put (
                (request.module.main, (env, stdin, stdout))
                )

HEADER_LINE = re.compile ('([A-Za-z0-9-]+): ([^\r\n]+)')

# A file wrapper that handles the CGI 'Status:' header hack
# by scanning the output.

class header_scanning_file:

    def __init__ (self, request, file):
        self.buffer = ''
        self.request = request
        self.file = file
        self.got_header = 0
        self.bytes_out = counter.counter()

    def write (self, data):
        if self.got_header:
            self._write (data)
        else:
            # CGI scripts may optionally provide extra headers.
            #
            # If they do not, then the output is assumed to be
            # text/html, with an HTTP reply code of '200 OK'.
            #
            # If they do, we need to scan those headers for one in
            # particular: the 'Status:' header, which will tell us
            # to use a different HTTP reply code [like '302 Moved']
            #
            self.buffer = self.buffer + data
<<<<<<< HEAD
            lines = self.buffer.split('\n')
=======
            lines = self.buffer.split ('\n')
>>>>>>> dd7d2e1a
            # ignore the last piece, it is either empty, or a partial line
            lines = lines[:-1]
            # look for something un-header-like
            for i in range(len(lines)):
                li = lines[i]
                if (not li) or (HEADER_LINE.match (li) is None):
                    # this is either the header separator, or it
                    # is not a header line.
                    self.got_header = 1
                    h = self.build_header (lines[:i])
                    self._write (h)
                    # rejoin the rest of the data
                    d = '\n'.join(lines[i:])
                    self._write (d)
                    self.buffer = ''
                    break

    def build_header (self, lines):
        status = '200 OK'
        saw_content_type = 0
        hl = HEADER_LINE
        for line in lines:
            mo = hl.match (line)
            if mo is not None:
                h = mo.group(1).lower()
                if h == 'status':
                    status = mo.group(2)
                elif h == 'content-type':
                    saw_content_type = 1
        lines.insert (0, 'HTTP/1.0 %s' % status)
        lines.append ('Server: ' + self.request['Server'])
        lines.append ('Date: ' + self.request['Date'])
        if not saw_content_type:
            lines.append ('Content-Type: text/html')
        lines.append ('Connection: close')
<<<<<<< HEAD
        return '\r\n'.join(lines) + '\r\n\r\n'
=======
        return '\r\n'.join(lines)+'\r\n\r\n'
>>>>>>> dd7d2e1a

    def _write (self, data):
        self.bytes_out.increment (len(data))
        self.file.write (data)

<<<<<<< HEAD
    def writelines(self, lst):
        self.write(''.join(lst))
=======
    def writelines(self, list):
        self.write(''.join(list))
>>>>>>> dd7d2e1a

    def flush(self):
        pass

    def close (self):
        if not self.got_header:
            # managed to slip through our header detectors
            self._write (self.build_header (['Status: 502', 'Content-Type: text/html']))
            self._write (
                    '<html><h1>Server Error</h1>\r\n'
                    '<b>Bad Gateway:</b> No Header from CGI Script\r\n'
                    '<pre>Data: %s</pre>'
                    '</html>\r\n' % (repr(self.buffer))
                    )
        self.request.log (int(self.bytes_out.as_long()))
        self.file.close()
        self.request.channel.current_request = None


class collector:

    """gathers input for PUT requests"""

    def __init__ (self, handler, request, env):
        self.handler    = handler
        self.env = env
        self.request    = request
        self.data = StringIO()

        # make sure there's a content-length header
        self.cl = request.get_header ('content-length')

        if not self.cl:
            request.error (411)
            return
        else:
            self.cl = int(self.cl)

    def collect_incoming_data (self, data):
        self.data.write (data)
        if self.data.tell() >= self.cl:
            self.data.seek(0)

            h=self.handler
            r=self.request

            # set the terminator back to the default
            self.request.channel.set_terminator ('\r\n\r\n')
            del self.handler
            del self.request

            h.continue_request (self.data, r, self.env)


class request_loop_thread (threading.Thread):

    def __init__ (self, queue):
        threading.Thread.__init__ (self)
        self.setDaemon(1)
        self.queue = queue

    def run (self):
        while 1:
            function, (env, stdin, stdout) = self.queue.get()
            function (env, stdin, stdout)
            stdout.close()

# ===========================================================================
#                                                          Testing
# ===========================================================================

if __name__ == '__main__':

    import sys

    if len(sys.argv) < 2:
        print('Usage: %s <worker_threads>' % sys.argv[0])
    else:
        nthreads = int(sys.argv[1])

        import supervisor.medusa.asyncore_25 as asyncore
        from supervisor.medusa import http_server
        # create a generic web server
        hs = http_server.http_server ('', 7080)

        # create a request queue
        q = request_queue()

        # create a script handler
        sh = script_handler (q)

        # install the script handler on the web server
        hs.install_handler (sh)

        # get a couple of CGI modules
        import supervisor.medusa.thread.test_module as test_module
        import supervisor.medusa.thread.pi_module as pi_module

        # install the module on the script handler
        sh.add_module (test_module, 'test')
        sh.add_module (pi_module, 'pi')

        # fire up the worker threads
        for i in range (nthreads):
            rt = request_loop_thread (q)
            rt.start()

        # start the main event loop
        asyncore.loop()<|MERGE_RESOLUTION|>--- conflicted
+++ resolved
@@ -52,11 +52,7 @@
 # convert keys to lower case for case-insensitive matching
 for (key,value) in list(header2env.items()):
     del header2env[key]
-<<<<<<< HEAD
     key = key.lower()
-=======
-    key=key.lower()
->>>>>>> dd7d2e1a
     header2env[key]=value
 
 class thread_output_file (select_trigger.trigger_file):
@@ -104,7 +100,6 @@
         if '%' in path:
             path = unquote (path)
 
-<<<<<<< HEAD
         env = {}
 
         env['REQUEST_URI'] = "/" + path
@@ -113,11 +108,6 @@
         env['SERVER_NAME']       = request.channel.server.server_name
         env['SERVER_SOFTWARE'] = request['Server']
         env['DOCUMENT_ROOT']     = self.document_root
-=======
-        env = {'REQUEST_URI': "/" + path, 'REQUEST_METHOD': request.command.upper(),
-               'SERVER_PORT': str(request.channel.server.port), 'SERVER_NAME': request.channel.server.server_name,
-               'SERVER_SOFTWARE': request['Server'], 'DOCUMENT_ROOT': self.document_root}
->>>>>>> dd7d2e1a
 
         parts = path.split("/")
 
@@ -141,25 +131,15 @@
         env['REMOTE_HOST']              = request.channel.addr[0]  # TODO: connect to resolver
 
         for header in request.header:
-<<<<<<< HEAD
             key, value = header.split(": ", 1)
             key = key.lower()
-=======
-            [key,value]=header.split(": ",1)
-            key=key.lower()
->>>>>>> dd7d2e1a
 
             if key in header2env:
                 if header2env[key]:
                     env[header2env[key]]=value
             else:
-<<<<<<< HEAD
-                key = 'HTTP_' + key.split("-").join("_").upper()
+                key = 'HTTP_' + "_".join(key.split ("-")).upper()
                 env[key] = value
-=======
-                key = 'HTTP_' + "_".join(key.split ("-")).upper()
-                env[key]=value
->>>>>>> dd7d2e1a
 
         ## remove empty environment variables
         for key in env.keys():
@@ -219,11 +199,7 @@
             # to use a different HTTP reply code [like '302 Moved']
             #
             self.buffer = self.buffer + data
-<<<<<<< HEAD
             lines = self.buffer.split('\n')
-=======
-            lines = self.buffer.split ('\n')
->>>>>>> dd7d2e1a
             # ignore the last piece, it is either empty, or a partial line
             lines = lines[:-1]
             # look for something un-header-like
@@ -259,23 +235,14 @@
         if not saw_content_type:
             lines.append ('Content-Type: text/html')
         lines.append ('Connection: close')
-<<<<<<< HEAD
         return '\r\n'.join(lines) + '\r\n\r\n'
-=======
-        return '\r\n'.join(lines)+'\r\n\r\n'
->>>>>>> dd7d2e1a
 
     def _write (self, data):
         self.bytes_out.increment (len(data))
         self.file.write (data)
 
-<<<<<<< HEAD
     def writelines(self, lst):
         self.write(''.join(lst))
-=======
-    def writelines(self, list):
-        self.write(''.join(list))
->>>>>>> dd7d2e1a
 
     def flush(self):
         pass
