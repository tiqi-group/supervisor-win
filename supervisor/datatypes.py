--- conflicted
+++ resolved
@@ -1,3 +1,4 @@
+# coding: utf-8
 import os
 import re
 import shlex
@@ -95,7 +96,6 @@
     return D
 
 
-<<<<<<< HEAD
 class Automatic(object):
     def __init__(self, value):
         self.value = value
@@ -104,13 +104,12 @@
         return self.value
 
 
+class Syslog(object):
+    """TODO deprecated; remove this special 'syslog' filename in the future"""
+    pass
+
+
 Automatic = Automatic('auto')
-=======
-class Syslog:
-    """TODO deprecated; remove this special 'syslog' filename in the future"""
-    pass
-
->>>>>>> 63042449
 LOGFILE_NONES = ('none', 'off', None)
 LOGFILE_AUTOS = (Automatic, 'auto')
 LOGFILE_SYSLOGS = (Syslog, 'syslog')
