--- conflicted
+++ resolved
@@ -81,11 +81,7 @@
     """ parse KEY=val,KEY2=val2 into {'KEY':'val', 'KEY2':'val2'}
         Quotes can be used to allow commas in the value
     """
-<<<<<<< HEAD
-    lexer = shlex.shlex(str(arg))
-=======
-    lexer = shlex.shlex(arg, posix=True)
->>>>>>> aa7d40e2
+    lexer = shlex.shlex(str(arg), posix=True)
     lexer.wordchars += '/.+-():'
 
     tokens = list(lexer)
