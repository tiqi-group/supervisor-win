--- conflicted
+++ resolved
@@ -97,11 +97,7 @@
     while i < tokens_len:
         k_eq_v = tokens[i:i+3]
         if len(k_eq_v) != 3 or k_eq_v[1] != '=':
-<<<<<<< HEAD
             raise ValueError("Unexpected end of key/value pairs")
-=======
-            raise ValueError("Unexpected end of key/value pairs %s" % repr(arg))
->>>>>>> dd7d2e1a
         D[k_eq_v[0]] = k_eq_v[2].strip('\'"')
         i += 4
     return D
@@ -286,7 +282,6 @@
         then (uid, -1) will be returned.  Raises ValueError if either
         the user or group can't be resolved to valid IDs on the system. """
     try:
-<<<<<<< HEAD
         parts = arg.split(':', 1)
         if len(parts) == 1:
             uid = name_to_uid(parts[0])
@@ -297,33 +292,6 @@
         return (uid, gid)
     except:
         raise ValueError('Invalid user:group definition %s' % arg)
-=======
-        result = arg.split(':', 1)
-        if len(result) == 1:
-            username = result[0]
-            uid = name_to_uid(username)
-            if uid is None:
-                raise ValueError('Invalid user name %s' % username)
-            return uid, -1
-        else:
-            username = result[0]
-            groupname = result[1]
-            uid = name_to_uid(username)
-            gid = name_to_gid(groupname)
-            if uid is None:
-                raise ValueError('Invalid user name %s' % username)
-            if gid is None:
-                raise ValueError('Invalid group name %s' % groupname)
-            return uid, gid
-    except:
-        raise ValueError('Invalid user.group definition %s' % arg)
-
-def octal_type(arg):
-    try:
-        return int(arg, 8)
-    except TypeError:
-        raise ValueError('%s is not convertible to an octal type' % arg)
->>>>>>> dd7d2e1a
 
 def name_to_uid(name):
     """ Find a user ID from a string containing a user name or ID.
@@ -339,11 +307,7 @@
         uid = pwdrec[2]
     else:
         try:
-<<<<<<< HEAD
             pwd.getpwuid(uid) # check if uid is valid
-=======
-            pwd.getpwuid(uid)
->>>>>>> dd7d2e1a
         except KeyError:
             raise ValueError("Invalid user id %s" % name)
     return uid
@@ -362,11 +326,7 @@
         gid = grprec[2]
     else:
         try:
-<<<<<<< HEAD
             grp.getgrgid(gid) # check if gid is valid
-=======
-            grp.getgrgid(gid)
->>>>>>> dd7d2e1a
         except KeyError:
             raise ValueError("Invalid group id %s" % name)
     return gid
@@ -398,11 +358,7 @@
     if os.path.isdir(dir):
         return nv
     raise ValueError('The directory named as part of the path %s '
-<<<<<<< HEAD
                      'does not exist.' % v)
-=======
-                       'does not exist.' % v)
->>>>>>> dd7d2e1a
 
 def logging_level(value):
     s = str(value).lower()
