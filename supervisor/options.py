--- conflicted
+++ resolved
@@ -412,11 +412,6 @@
     passwdfile = None
     nodaemon = None
     silent = None
-<<<<<<< HEAD
-    environment = None
-    serverurl = None
-=======
->>>>>>> cc6f34ce
     httpservers = ()
     unlink_pidfile = False
     unlink_socketfiles = False
@@ -1293,83 +1288,6 @@
     def stat(self, filename):
         return os.stat(filename)
 
-    @raise_not_implemented
-    def execve(self, filename, argv, **kwargs):
-        """dummy"""
-        pass
-
-    def mktempfile(self, suffix, prefix, dir):
-        # set os._urandomfd as a hack around bad file descriptor bug
-        # seen in the wild, see
-        # https://web.archive.org/web/20160729044005/http://www.plope.com/software/collector/252
-        os._urandomfd = None
-        fd, filename = tempfile.mkstemp(suffix, prefix, dir)
-        os.close(fd)
-        return filename
-
-    def remove(self, path):
-        os.remove(path)
-
-    def _exit(self, code):
-        """dummy interface"""
-        pass
-
-    def setumask(self, mask):
-        """dummy interface"""
-        pass
-
-    def get_path(self):
-        """Return a list corresponding to $PATH, or a default."""
-        path = []
-        if "PATH" in os.environ:
-            p = os.environ["PATH"]
-            if p:
-                path = p.split(os.pathsep)
-        return path
-
-    def get_pid(self):
-        return os.getpid()
-
-    def check_execv_args(self, filename, argv, st):
-        if st is None:
-            raise NotFound("can't find command %r" % filename)
-
-        elif stat.S_ISDIR(st[stat.ST_MODE]):
-            raise NotExecutable("command at %r is a directory" % filename)
-
-        elif not (stat.S_IMODE(st[stat.ST_MODE]) & 0o111):
-            raise NotExecutable("command at %r is not executable" % filename)
-
-        elif not os.access(filename, os.X_OK):
-            raise NoPermission("no permission to run command %r" % filename)
-
-    def reopenlogs(self):
-        self.logger.info('supervisord logreopen')
-        for handler in self.logger.handlers:
-            if hasattr(handler, 'reopen'):
-                handler.reopen()
-
-    def read_stream(self, stream):
-        """
-        The work of this method is to read the data stream of a process, but without blocking
-        the work of the supervisor. A buffer of data is being read in a thread and when the total
-        data is reached is given in return for one of the Dispatcher objects responsible.
-        """
-        return stream.read()
-
-    def write_stream(self, stream, buffer):
-        return stream.write(buffer)
-
-    def readfd(self, fd):
-        try:
-            data = os.read(fd, 2 << 16) # 128K
-        except OSError as why:
-            if why.args[0] not in (errno.EWOULDBLOCK, errno.EBADF, errno.EINTR):
-                raise
-            data = b''
-        return data
-
-<<<<<<< HEAD
     def write(self, fd, data):
         try:
             return os.write(fd if type(fd) is int else fd.fileno(), as_bytes(data))
@@ -1380,11 +1298,71 @@
                 self.logger.error(data.rstrip())
             return 0
 
-    def process_environment(self):
-        os.environ.update(self.environment or {})
-
-=======
->>>>>>> cc6f34ce
+    @raise_not_implemented
+    def execve(self, filename, argv, **kwargs):
+        """dummy"""
+        pass
+
+    def mktempfile(self, suffix, prefix, dir):
+        # set os._urandomfd as a hack around bad file descriptor bug
+        # seen in the wild, see
+        # https://web.archive.org/web/20160729044005/http://www.plope.com/software/collector/252
+        os._urandomfd = None
+        fd, filename = tempfile.mkstemp(suffix, prefix, dir)
+        os.close(fd)
+        return filename
+
+    def remove(self, path):
+        os.remove(path)
+
+    def _exit(self, code):
+        """dummy interface"""
+        pass
+
+    def setumask(self, mask):
+        """dummy interface"""
+        pass
+
+    def get_path(self):
+        """Return a list corresponding to $PATH, or a default."""
+        path = []
+        if "PATH" in os.environ:
+            p = os.environ["PATH"]
+            if p:
+                path = p.split(os.pathsep)
+        return path
+
+    def get_pid(self):
+        return os.getpid()
+
+    def check_execv_args(self, filename, argv, st):
+        if st is None:
+            raise NotFound("can't find command %r" % filename)
+
+        elif stat.S_ISDIR(st[stat.ST_MODE]):
+            raise NotExecutable("command at %r is a directory" % filename)
+
+        elif not (stat.S_IMODE(st[stat.ST_MODE]) & 0o111):
+            raise NotExecutable("command at %r is not executable" % filename)
+
+        elif not os.access(filename, os.X_OK):
+            raise NoPermission("no permission to run command %r" % filename)
+
+    def reopenlogs(self):
+        self.logger.info('supervisord logreopen')
+        for handler in self.logger.handlers:
+            if hasattr(handler, 'reopen'):
+                handler.reopen()
+
+    def readfd(self, fd):
+        try:
+            data = os.read(fd, 2 << 16) # 128K
+        except OSError as why:
+            if why.args[0] not in (errno.EWOULDBLOCK, errno.EBADF, errno.EINTR):
+                raise
+            data = b''
+        return data
+
     def chdir(self, dir):
         """dummy interface only"""
         pass
@@ -1419,6 +1397,17 @@
             fd = pipes.get(fdname)
             if fd is not None:
                 self.close_fd(fd)
+
+    def read_stream(self, stream):
+        """
+        The work of this method is to read the data stream of a process, but without blocking
+        the work of the supervisor. A buffer of data is being read in a thread and when the total
+        data is reached is given in return for one of the Dispatcher objects responsible.
+        """
+        return stream.read()
+
+    def write_stream(self, stream, buffer):
+        return stream.write(buffer)
 
 
 class ClientOptions(Options):
