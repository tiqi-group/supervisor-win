import codecs
import errno
import getopt
import glob
import os
import platform
import re
import signal
import socket
import stat
import sys
import tempfile
import threading
import warnings

import pkg_resources

from supervisor import psutil
from supervisor.compat import PY2
from supervisor.compat import ConfigParser
from supervisor.compat import as_bytes, as_string
from supervisor.compat import xmlrpclib
from supervisor.compat import StringIO
from supervisor.compat import basestring

from supervisor.utils import raise_not_implemented
from supervisor.medusa import asyncore_25 as asyncore

from supervisor.datatypes import process_or_group_name
from supervisor.datatypes import boolean
from supervisor.datatypes import integer
from supervisor.datatypes import name_to_uid
from supervisor.datatypes import existing_dirpath
from supervisor.datatypes import byte_size
from supervisor.datatypes import signal_number
from supervisor.datatypes import list_of_exitcodes
from supervisor.datatypes import dict_of_key_value_pairs
from supervisor.datatypes import logfile_name
from supervisor.datatypes import list_of_strings
from supervisor.datatypes import octal_type
from supervisor.datatypes import existing_directory
from supervisor.datatypes import logging_level
from supervisor.datatypes import inet_address
from supervisor.datatypes import InetStreamSocketConfig
from supervisor.datatypes import url
from supervisor.datatypes import Automatic
from supervisor.datatypes import Syslog
from supervisor.datatypes import auto_restart
from supervisor.datatypes import profile_options
from supervisor.datatypes import sig_pattern

from supervisor import loggers
from supervisor import states
from supervisor import xmlrpc
from supervisor import poller


def _read_version_txt():
    mydir = os.path.abspath(os.path.dirname(__file__))
    version_txt = os.path.join(mydir, 'version.txt')
    with open(version_txt, 'r') as f:
        return f.read().strip()


VERSION = _read_version_txt()


def normalize_path(v):
    return os.path.normpath(os.path.abspath(os.path.expanduser(v)))


class Dummy(object):
    pass


class Options(object):
    stderr = sys.stderr
    stdout = sys.stdout
    exit = sys.exit
    warnings = warnings

    uid = gid = None

    progname = sys.argv[0]
    configfile = None
    schemadir = None
    configroot = None
    here = None

    # Class variable deciding whether positional arguments are allowed.
    # If you want positional arguments, set this to 1 in your subclass.
    positional_args_allowed = 0

    def __init__(self, require_configfile=True):
        """Constructor.

        Params:
        require_configfile -- whether we should fail on no config file.
        """
        self.names_list = []
        self.short_options = []
        self.long_options = []
        self.options_map = {}
        self.default_map = {}
        self.required_map = {}
        self.environ_map = {}
        self.attr_priorities = {}
        self.require_configfile = require_configfile
        self.add(None, None, "h", "help", self.help)
        self.add(None, None, "?", None, self.help)
        self.add("configfile", None, "c:", "configuration=")
        self.parse_criticals = []
        self.parse_warnings = []
        self.parse_infos = []

        here = os.path.dirname(os.path.dirname(sys.argv[0]))
        searchpaths = [os.path.join(here, 'etc', 'supervisord.conf'),
                       os.path.join(here, 'supervisord.conf'),
                       'supervisord.conf',
                       'etc/supervisord.conf',
                       '/etc/supervisord.conf',
                       '/etc/supervisor/supervisord.conf',
                       ]
        self.searchpaths = searchpaths

        self.environ_expansions = {}
        for k, v in os.environ.items():
            self.environ_expansions['ENV_%s' % k] = v

    def default_configfile(self):
        """Return the name of the found config file or print usage/exit."""
        config = None
        for path in self.searchpaths:
            if os.path.exists(path):
                config = path
                self.stdout.write("Chose default config file: %s\n" % config)
                break
        if config is None and self.require_configfile:
            self.usage('No config file found at default paths (%s); '
                       'use the -c option to specify a config file '
                       'at a different path' % ', '.join(self.searchpaths))
        return config

    def help(self, dummy):
        """Print a long help message to stdout and exit(0).

        Occurrences of "%s" in are replaced by self.progname.
        """
        help = self.doc + "\n"
        if help.find("%s") > 0:
            help = help.replace("%s", self.progname)
        self.stdout.write(help)
        self.exit(0)

    def usage(self, msg):
        """Print a brief error message to stderr and exit(2)."""
        self.stderr.write("Error: %s\n" % str(msg))
        self.stderr.write("For help, use %s -h\n" % self.progname)
        self.exit(2)

    def add(self,
            name=None,  # attribute name on self
            confname=None,  # dotted config path name
            short=None,  # short option name
            long=None,  # long option name
            handler=None,  # handler (defaults to string)
            default=None,  # default value
            required=None,  # message if not provided
            flag=None,  # if not None, flag value
            env=None,  # if not None, environment variable
            ):
        """Add information about a configuration option.

        This can take several forms:

        add(name, confname)
            Configuration option 'confname' maps to attribute 'name'
        add(name, None, short, long)
            Command line option '-short' or '--long' maps to 'name'
        add(None, None, short, long, handler)
            Command line option calls handler
        add(name, None, short, long, handler)
            Assign handler return value to attribute 'name'

        In addition, one of the following keyword arguments may be given:

        default=...  -- if not None, the default value
        required=... -- if nonempty, an error message if no value provided
        flag=...     -- if not None, flag value for command line option
        env=...      -- if not None, name of environment variable that
                        overrides the configuration file or default
        """
        if flag is not None:
            if handler is not None:
                raise ValueError("use at most one of flag= and handler=")
            if not long and not short:
                raise ValueError("flag= requires a command line flag")
            if short and short.endswith(":"):
                raise ValueError("flag= requires a command line flag")
            if long and long.endswith("="):
                raise ValueError("flag= requires a command line flag")
            handler = lambda arg, flag=flag: flag

        if short and long:
            if short.endswith(":") != long.endswith("="):
                raise ValueError("inconsistent short/long options: %r %r" % (
                    short, long))

        if short:
            if short[0] == "-":
                raise ValueError("short option should not start with '-'")
            key, rest = short[:1], short[1:]
            if rest not in ("", ":"):
                raise ValueError("short option should be 'x' or 'x:'")
            key = "-" + key
            if key in self.options_map:
                raise ValueError("duplicate short option key '%s'" % key)
            self.options_map[key] = (name, handler)
            self.short_options.append(short)

        if long:
            if long[0] == "-":
                raise ValueError("long option should not start with '-'")
            key = long
            if key[-1] == "=":
                key = key[:-1]
            key = "--" + key
            if key in self.options_map:
                raise ValueError("duplicate long option key '%s'" % key)
            self.options_map[key] = (name, handler)
            self.long_options.append(long)

        if env:
            self.environ_map[env] = (name, handler)

        if name:
            if not hasattr(self, name):
                setattr(self, name, None)
            self.names_list.append((name, confname))
            if default is not None:
                self.default_map[name] = default
            if required:
                self.required_map[name] = required

    def _set(self, attr, value, prio):
        current = self.attr_priorities.get(attr, -1)
        if prio >= current:
            setattr(self, attr, value)
            self.attr_priorities[attr] = prio

    def realize(self, args=None, doc=None, progname=None):
        """Realize a configuration.

        Optional arguments:

        args     -- the command line arguments, less the program name
                    (default is sys.argv[1:])

        doc      -- usage message (default is __main__.__doc__)
        """
        # Provide dynamic default method arguments
        if args is None:
            args = sys.argv[1:]
        if progname is None:
            progname = sys.argv[0]
        if doc is None:
            try:
                import __main__
                doc = __main__.__doc__
            except Exception:
                pass
        self.progname = progname
        self.doc = doc

        self.options = []
        self.args = []

        # Call getopt
        try:
            self.options, self.args = getopt.getopt(
                args, "".join(self.short_options), self.long_options)
        except getopt.error as exc:
            self.usage(str(exc))

        # Check for positional args
        if self.args and not self.positional_args_allowed:
            self.usage("positional arguments are not supported: %s" % (str(self.args)))

        # Process options returned by getopt
        for opt, arg in self.options:
            name, handler = self.options_map[opt]
            if handler is not None:
                try:
                    arg = handler(arg)
                except ValueError as msg:
                    self.usage("invalid value for %s %r: %s" % (opt, arg, msg))
            if name and arg is not None:
                if getattr(self, name) is not None:
                    self.usage("conflicting command line option %r" % opt)
                self._set(name, arg, 2)

        # Process environment variables
        for envvar in self.environ_map.keys():
            name, handler = self.environ_map[envvar]
            if envvar in os.environ:
                value = os.environ[envvar]
                if handler is not None:
                    try:
                        value = handler(value)
                    except ValueError as msg:
                        self.usage("invalid environment value for %s %r: %s"
                                   % (envvar, value, msg))
                if name and value is not None:
                    self._set(name, value, 1)

        if self.configfile is None  and "supervisord" in self.progname:
            self.configfile = self.default_configfile()

        self.process_config()

    def process_config(self, do_usage=True):
        """Process configuration data structure.

        This includes reading config file if necessary, setting defaults etc.
        """
        if self.configfile:
            self.process_config_file(do_usage)

        # Copy config options to attributes of self.  This only fills
        # in options that aren't already set from the command line.
        for name, confname in self.names_list:
            if confname:
                parts = confname.split(".")
                obj = self.configroot
                for part in parts:
                    if obj is None:
                        break
                    # Here AttributeError is not a user error!
                    obj = getattr(obj, part)
                self._set(name, obj, 0)

        # Process defaults
        for name, value in self.default_map.items():
            if getattr(self, name) is None:
                setattr(self, name, value)

        # Process required options
        for name, message in self.required_map.items():
            if getattr(self, name) is None:
                self.usage(message)

    def process_config_file(self, do_usage):
        # Process config file
        if not hasattr(self.configfile, 'read'):
            self.here = os.path.abspath(os.path.dirname(self.configfile))
        try:
            self.read_config(self.configfile)
        except ValueError as msg:
            if do_usage:
                # if this is not called from an RPC method, run usage and exit.
                self.usage(str(msg))
            else:
                # if this is called from an RPC method, raise an error
                raise ValueError(msg)

    def exists(self, path):
        return os.path.exists(path)

    def open(self, fn, mode='r'):
        return open(fn, mode)

    def get_plugins(self, parser, factory_key, section_prefix):
        factories = []

        for section in parser.sections():
            if not section.startswith(section_prefix):
                continue

            name = section.split(':', 1)[1]
            factory_spec = parser.saneget(section, factory_key, None)
            if factory_spec is None:
                raise ValueError('section [%s] does not specify a %s' %
                                 (section, factory_key))
            try:
                factory = self.import_spec(factory_spec)
            except ImportError:
                raise ValueError('%s cannot be resolved within [%s]' % (
                    factory_spec, section))

            extras = {}
            for k in parser.options(section):
                if k != factory_key:
                    extras[k] = parser.saneget(section, k)
            factories.append((name, factory, extras))

        return factories

    def import_spec(self, spec):
        ep = pkg_resources.EntryPoint.parse("x=" + spec)
        if hasattr(ep, 'resolve'):
            # this is available on setuptools >= 10.2
            return ep.resolve()
        else:
            # this causes a DeprecationWarning on setuptools >= 11.3
            return ep.load(False)

    def read_include_config(self, fp, parser, expansions):
        if parser.has_section('include'):
            parser.expand_here(self.here)
            if not parser.has_option('include', 'files'):
                raise ValueError(".ini file has [include] section, but no "
                "files setting")
            files = parser.get('include', 'files')
            files = expand(files, expansions, 'include.files')
            files = files.split()
            if hasattr(fp, 'name'):
                base = os.path.dirname(os.path.abspath(fp.name))
            else:
                base = '.'
            for pattern in files:
                pattern = os.path.join(base, pattern)
                filenames = glob.glob(pattern)
                if not filenames:
                    self.parse_warnings.append(
                        'No file matches via include "%s"' % pattern)
                    continue
                for filename in sorted(filenames):
                    self.parse_infos.append(
                        'Included extra file "%s" during parsing' % filename)
                    try:
                        parser.read(filename)
                    except ConfigParser.ParsingError as why:
                        raise ValueError(str(why))
                    else:
                        parser.expand_here(
                            os.path.abspath(os.path.dirname(filename))
                        )

    def _log_parsing_messages(self, logger):
        for msg in self.parse_criticals:
            logger.critical(msg)
        for msg in self.parse_warnings:
            logger.warn(msg)
        for msg in self.parse_infos:
            logger.info(msg)

class ServerOptions(Options):
    user = None
    pwd = None
    sockchown = None
    sockchmod = None
    logfile = None
    loglevel = None
    pidfile = None
    passwdfile = None
    nodaemon = None
    silent = None
    serverurl = None
    httpservers = ()
    unlink_pidfile = False
    unlink_socketfiles = False
    mood = states.SupervisorStates.RUNNING
    job_handler = None

    def __init__(self):
        Options.__init__(self)
        self.configroot = Dummy()
        self.configroot.supervisord = Dummy()
        self.add(None, None, "v", "version", self.version)
        self.add("nodaemon", "supervisord.nodaemon", "n", "nodaemon", flag=1,
                 default=0)
        self.add("delaysecs", "supervisord.delaysecs", "p",
                 "delaysecs", default=0.5)
        self.add("user", "supervisord.user", "u:", "user=")
        self.add("pwd", "supervisord.pwd", "w:", "pwd=")
        self.add("umask", "supervisord.umask", "m:", "umask=",
                 octal_type, default='022')
        self.add("directory", "supervisord.directory", "d:", "directory=",
                 existing_directory)
        self.add("logfile", "supervisord.logfile", "l:", "logfile=",
                 existing_dirpath, default="supervisord.log")
        self.add("logfile_maxbytes", "supervisord.logfile_maxbytes",
                 "y:", "logfile_maxbytes=", byte_size,
                 default=50 * 1024 * 1024)  # 50MB
        self.add("logfile_backups", "supervisord.logfile_backups",
                 "z:", "logfile_backups=", integer, default=10)
        self.add("loglevel", "supervisord.loglevel", "e:", "loglevel=",
                 logging_level, default="info")
        self.add("pidfile", "supervisord.pidfile", "j:", "pidfile=",
                 existing_dirpath, default="supervisord.pid")
        self.add("identifier", "supervisord.identifier", "i:", "identifier=",
                 str, default="supervisor")
        self.add("childlogdir", "supervisord.childlogdir", "q:", "childlogdir=",
                 existing_directory, default=tempfile.gettempdir())
        self.add("minfds", "supervisord.minfds",
                 "a:", "minfds=", int, default=1024)
        self.add("minprocs", "supervisord.minprocs",
                 "", "minprocs=", int, default=200)
        self.add("nocleanup", "supervisord.nocleanup",
                 "k", "nocleanup", flag=1, default=0)
        self.add("strip_ansi", "supervisord.strip_ansi",
                 "t", "strip_ansi", flag=1, default=0)
        self.add("profile_options", "supervisord.profile_options",
                 "", "profile_options=", profile_options, default=None)
        self.add("silent", "supervisord.silent",
                 "s", "silent", flag=1, default=0)
        # subprocess history by pid
        self.pidhistory = {}
        self.process_group_configs = []
        self.signal_receiver = SignalReceiver()
        self.poller = poller.Poller(self)

    def version(self, dummy):
        """Print version to stdout and exit(0).
        """
        self.stdout.write('%s\n' % VERSION)
        self.exit(0)

    # TODO: not covered by any test, but used by dispatchers
    def getLogger(self, *args, **kwargs):
        return loggers.getLogger(*args, **kwargs)

    def default_configfile(self):
        self.warnings.warn(
            'Supervisord is running as root and it is searching '
            'for its configuration file in default locations '
            '(including its current working directory); you '
            'probably want to specify a "-c" argument specifying an '
            'absolute path to a configuration file for improved '
            'security.'
            )
        return Options.default_configfile(self)

    def realize(self, *arg, **kw):
        Options.realize(self, *arg, **kw)
        section = self.configroot.supervisord

        if not self.loglevel:
            self.loglevel = section.loglevel

        if self.logfile:
            logfile = self.logfile
        else:
            logfile = section.logfile

        if logfile != 'syslog':
            # if the value for logfile is "syslog", we don't want to
            # normalize the path to something like $CWD/syslog.log, but
            # instead use the syslog service.
            self.logfile = normalize_path(logfile)

        if self.pidfile:
            pidfile = self.pidfile
        else:
            pidfile = section.pidfile

        self.pidfile = normalize_path(pidfile)

        self.rpcinterface_factories = section.rpcinterface_factories
        self.server_configs = section.server_configs

        # fall back to an inet socket
        if self.serverurl is None:
            for config in [config for config in self.server_configs if config['family'] is socket.AF_INET]:
                host = config['host']
                port = config['port']
                if not host:
                    host = 'localhost'
                self.serverurl = 'http://%s:%s' % (host, port)

        # self.serverurl may still be None if no servers at all are
        # configured in the config file

    def process_config(self, do_usage=True):
        Options.process_config(self, do_usage=do_usage)

        new = self.configroot.supervisord.process_group_configs
        self.process_group_configs = new

    def read_config(self, fp):
        # Clear parse messages, since we may be re-reading the
        # config a second time after a reload.
        self.parse_criticals = []
        self.parse_warnings = []
        self.parse_infos = []

        section = self.configroot.supervisord
        need_close = False
        if not hasattr(fp, 'read'):
            if not self.exists(fp):
                raise ValueError("could not find config file %s" % fp)
            try:
                fp = self.open(fp, 'r')
                need_close = True
            except (IOError, OSError):
                raise ValueError("could not read config file %s" % fp)

        parser = UnhosedConfigParser()
        parser.expansions = self.environ_expansions
        try:
            try:
                parser.read_file(fp)
            except AttributeError:
                # noinspection PyDeprecation
                parser.readfp(fp)
        except ConfigParser.ParsingError as why:
            raise ValueError(str(why))
        finally:
            if need_close:
                fp.close()

        host_node_name = platform.node()
        expansions = {'here': self.here,
                      'host_node_name':host_node_name}
        expansions.update(self.environ_expansions)
<<<<<<< HEAD
        if parser.has_section('include'):
            parser.expand_here(self.here)
            if not parser.has_option('include', 'files'):
                raise ValueError(".ini file has [include] section, but no "
                                 "files setting")
            files = parser.get('include', 'files')
            files = expand(files, expansions, 'include.files')
            files = files.split()
            if hasattr(fp, 'name'):
                base = os.path.dirname(os.path.abspath(fp.name))
            else:
                base = '.'
            for pattern in files:
                pattern = os.path.join(base, pattern)
                filenames = glob.glob(pattern)
                if not filenames:
                    self.parse_warnings.append(
                        'No file matches via include "%s"' % pattern)
                    continue
                for filename in sorted(filenames):
                    self.parse_infos.append(
                        'Included extra file "%s" during parsing' % filename)
                    try:
                        parser.read(filename)
                    except ConfigParser.ParsingError as why:
                        raise ValueError(str(why))
                    else:
                        parser.expand_here(
                            os.path.abspath(os.path.dirname(filename))
                        )
=======

        self.read_include_config(fp, parser, expansions)
>>>>>>> e3601a87

        sections = parser.sections()
        if 'supervisord' not in sections:
            raise ValueError('.ini file does not include supervisord section')

        common_expansions = {'here': self.here}

        def get(opt, default, **kwargs):
            expansions = kwargs.get('expansions', {})
            expansions.update(common_expansions)
            kwargs['expansions'] = expansions
            return parser.getdefault(opt, default, **kwargs)

        section.minfds = integer(get('minfds', 1024))
        section.minprocs = integer(get('minprocs', 200))

        directory = get('directory', None)
        if directory is None:
            section.directory = None
        else:
            section.directory = existing_directory(directory)

        section.user = get('user', None)
        section.pwd = get('pwd', None)
        section.umask = octal_type(get('umask', '022'))
        section.logfile = existing_dirpath(get('logfile', 'supervisord.log'))
        section.logfile_maxbytes = byte_size(get('logfile_maxbytes', '50MB'))
        section.logfile_backups = integer(get('logfile_backups', 10))
        section.loglevel = logging_level(get('loglevel', 'info'))
        section.pidfile = existing_dirpath(get('pidfile', 'supervisord.pid'))
        section.identifier = get('identifier', 'supervisor')
        section.nodaemon = boolean(get('nodaemon', 'false'))
        section.delaysecs = float(get("delaysecs", 0.5))
        section.silent = boolean(get('silent', 'false'))

        tempdir = tempfile.gettempdir()
        section.childlogdir = existing_directory(get('childlogdir', tempdir))
        section.nocleanup = boolean(get('nocleanup', 'false'))
        section.strip_ansi = boolean(get('strip_ansi', 'false'))

        environ_str = get('environment', '')
        environ_str = expand(environ_str, expansions, 'environment')
        section.environment = dict_of_key_value_pairs(environ_str)

        # extend expansions for global from [supervisord] environment definition
        for k, v in section.environment.items():
            self.environ_expansions['ENV_%s' % k ] = v

        # Process rpcinterface plugins before groups to allow custom events to
        # be registered.
        section.rpcinterface_factories = self.get_plugins(
            parser,
            'supervisor.rpcinterface_factory',
            'rpcinterface:'
        )
        section.process_group_configs = self.process_groups_from_parser(parser)
        for group in section.process_group_configs:
            for proc in group.process_configs:
                env = section.environment.copy()
                env.update(proc.environment)
                proc.environment = env
        section.server_configs = self.server_configs_from_parser(parser)
        section.profile_options = None
        return section

    def process_groups_from_parser(self, parser):
        groups = []
        all_sections = parser.sections()
        homogeneous_exclude = []

        common_expansions = {'here': self.here}

        def get(section, opt, default, **kwargs):
            expansions = kwargs.get('expansions', {})
            expansions.update(common_expansions)
            kwargs['expansions'] = expansions
            return parser.saneget(section, opt, default, **kwargs)

        # process heterogeneous groups
        for section in all_sections:
            if not section.startswith('group:'):
                continue
            group_name = process_or_group_name(section.split(':', 1)[1])
            programs = list_of_strings(get(section, 'programs', None))
            priority = integer(get(section, 'priority', 999))
            group_processes = []
            for program in programs:
                program_section = "program:%s" % program
                fcgi_section = "fcgi-program:%s" % program
                if not program_section in all_sections and not fcgi_section in all_sections:
                    raise ValueError(
                        '[%s] names unknown program or fcgi-program %s' % (section, program))
                if program_section in all_sections and fcgi_section in all_sections:
                     raise ValueError(
                        '[%s] name %s is ambiguous (exists as program and fcgi-program)' %
                        (section, program))
                section = program_section if program_section in all_sections else fcgi_section
                homogeneous_exclude.append(section)
                processes = self.processes_from_section(parser, section,
                                                        group_name, ProcessConfig)

                group_processes.extend(processes)
            groups.append(
                ProcessGroupConfig(self, group_name, priority, group_processes)
            )

        # process "normal" homogeneous groups
        for section in all_sections:
            if not section.startswith('program:') or section in homogeneous_exclude:
                continue
            program_name = process_or_group_name(section.split(':', 1)[1])
            priority = integer(get(section, 'priority', 999))
            processes = self.processes_from_section(parser, section, program_name,
                                                    ProcessConfig)
            groups.append(
                ProcessGroupConfig(self, program_name, priority, processes)
            )

        # process "event listener" homogeneous groups
        for section in all_sections:
            if not section.startswith('eventlistener:'):
                continue
            pool_name = section.split(':', 1)[1]

            # give listeners a "high" default priority so they are started first
            # and stopped last at mainloop exit
            priority = integer(get(section, 'priority', -1))

            buffer_size = integer(get(section, 'buffer_size', 10))
            if buffer_size < 1:
                raise ValueError('[%s] section sets invalid buffer_size (%d)' %
                    (section, buffer_size))

            result_handler = get(section, 'result_handler',
                                 'supervisor.dispatchers:default_handler')
            try:
                result_handler = self.import_spec(result_handler)
            except ImportError:
                raise ValueError('%s cannot be resolved within [%s]' % (
                    result_handler, section))

            pool_event_names = [x.upper() for x in
                                list_of_strings(get(section, 'events', ''))]
            pool_event_names = set(pool_event_names)
            if not pool_event_names:
                raise ValueError('[%s] section requires an "events" line' %
                                 section)

            from supervisor.events import EventTypes

            pool_events = []
            for pool_event_name in pool_event_names:
                pool_event = getattr(EventTypes, pool_event_name, None)
                if pool_event is None:
                    raise ValueError('Unknown event type %s in [%s] events' %
                                     (pool_event_name, section))
                pool_events.append(pool_event)

            redirect_stderr = boolean(get(section, 'redirect_stderr', 'false'))
            if redirect_stderr:
                raise ValueError('[%s] section sets redirect_stderr=true '
                                 'but this is not allowed because it will interfere '
                                 'with the eventlistener protocol' % section)

            processes = self.processes_from_section(parser, section, pool_name,
                                                    EventListenerConfig)

            groups.append(
                EventListenerPoolConfig(self, pool_name, priority, processes,
                                        buffer_size, pool_events,
                                        result_handler)
            )

        # process fastcgi homogeneous groups
        for section in all_sections:
            if not section.startswith('fcgi-program:') or section in homogeneous_exclude:
                continue
            program_name = process_or_group_name(section.split(':', 1)[1])
            priority = integer(get(section, 'priority', 999))
            fcgi_expansions = {'program_name': program_name}

            socket = get(section, 'socket', None, expansions=fcgi_expansions)
            if not socket:
                raise ValueError('[%s] section requires a "socket" line' %
                                 section)

            try:
                socket_config = self.parse_fcgi_socket(socket)
            except ValueError as e:
                raise ValueError('%s in [%s] socket' % (str(e), section))

            processes = self.processes_from_section(parser, section, program_name,
                                                    FastCGIProcessConfig)
            groups.append(
                FastCGIGroupConfig(self, program_name, priority, processes,
                                   socket_config)
            )

        groups.sort()
        return groups

    def parse_fcgi_socket(self, sock,
                          proc_uid=None,
                          socket_owner=None,
                          socket_mode=None):
        if socket_owner is not None or socket_mode is not None:
            raise ValueError("socket_owner and socket_mode params should"
                             + " only be used with a Unix domain socket")

        m = re.match(r'tcp://([^\s:]+):(\d+)$', sock)
        if m:
            host = m.group(1)
            port = int(m.group(2))
            return InetStreamSocketConfig(host, port)

        raise ValueError("Bad socket format %s", sock)

    def processes_from_section(self, parser, section, group_name,
                               klass=None):
        try:
            return self._processes_from_section(
                parser, section, group_name, klass)
        except ValueError as e:
            filename = parser.section_to_file.get(section, self.configfile)
            raise ValueError('%s in section %r (file: %r)'
                             % (e, section, filename))

    def _processes_from_section(self, parser, section, group_name,
                                klass=None):
        """tag: subprocess"""
        if klass is None:
            klass = ProcessConfig
        programs = []

        program_name = process_or_group_name(section.split(':', 1)[1])
        host_node_name = platform.node()
        common_expansions = {
            'here': self.here,
            'program_name': program_name,
            'host_node_name': host_node_name,
            'group_name': group_name
        }

        def get(section, opt, *args, **kwargs):
            expansions = kwargs.get('expansions', {})
            expansions.update(common_expansions)
            kwargs['expansions'] = expansions
            return parser.saneget(section, opt, *args, **kwargs)

        # cpu settings
        cpupriority = get(section, 'cpupriority', None)
        cpuaffinity = integer(get(section, 'cpuaffinity', 0))

        # system settings
        systemjob = boolean(get(section, 'systemjob', 'true'))

        # The name of the shared socket file descriptor parameter (uvicorn --fd).
        socket_fd_param = get(section, 'socket_fd_param', None)

        # default settings
        priority = integer(get(section, 'priority', 999))
        autostart = boolean(get(section, 'autostart', 'true'))
        autorestart = auto_restart(get(section, 'autorestart', 'unexpected'))
        startsecs = integer(get(section, 'startsecs', 1))
        startretries = integer(get(section, 'startretries', 3))
        stopsignal = signal_number(get(section, 'stopsignal', 'TERM'))
        stopwaitsecs = integer(get(section, 'stopwaitsecs', 10))
        stopasgroup = boolean(get(section, 'stopasgroup', 'false'))
        killasgroup = boolean(get(section, 'killasgroup', stopasgroup))
        exitcodes = list_of_exitcodes(get(section, 'exitcodes', '0'))
        # see also redirect_stderr check in process_groups_from_parser()
        redirect_stderr = boolean(get(section, 'redirect_stderr', 'false'))
        numprocs = integer(get(section, 'numprocs', 1))
        numprocs_start = integer(get(section, 'numprocs_start', 0))
        environment_str = get(section, 'environment', '', do_expand=False)
        stdout_cmaxbytes = byte_size(get(section, 'stdout_capture_maxbytes', '0'))
        stdout_events = boolean(get(section, 'stdout_events_enabled', 'false'))
        stderr_cmaxbytes = byte_size(get(section, 'stderr_capture_maxbytes', '0'))
        stderr_events = boolean(get(section, 'stderr_events_enabled', 'false'))
        serverurl = get(section, 'serverurl', None)
        if serverurl and serverurl.strip().upper() == 'AUTO':
            serverurl = None

        # user logon options
        user = get(section, 'user', None)
        pwd=get(section, 'pwd', None)

        umask = get(section, 'umask', None)
        if umask is not None:
            umask = octal_type(umask)

        process_name = process_or_group_name(
            get(section, 'process_name', '%(program_name)s', do_expand=False))

        if numprocs > 1:
            if not '%(process_num)' in process_name:
                # process_name needs to include process_num when we
                # represent a group of processes
                raise ValueError(
                    '%(process_num) must be present within process_name when '
                    'numprocs > 1')

        if stopasgroup and not killasgroup:
            raise ValueError(
                "Cannot set stopasgroup=true and killasgroup=false"
            )

        for process_num in range(numprocs_start, numprocs + numprocs_start):
            expansions = common_expansions
            expansions.update({'process_num': process_num, 'numprocs': numprocs})
            expansions.update(self.environ_expansions)

            environment = dict_of_key_value_pairs(
                expand(environment_str, expansions, 'environment'))

            # extend expansions for process from [program:x] environment definition
            for k, v in environment.items():
                expansions['ENV_%s' % k] = v

            directory = get(section, 'directory', None)
            if directory is not None:
                directory = directory.strip("\"'")

            logfiles = {}

            for k in ('stdout', 'stderr'):
                lf_key = '%s_logfile' % k
                lf_val = get(section, lf_key, Automatic)
                if isinstance(lf_val, basestring):
                    lf_val = expand(lf_val, expansions, lf_key)
                lf_val = logfile_name(lf_val)
                logfiles[lf_key] = lf_val

                bu_key = '%s_logfile_backups' % k
                backups = integer(get(section, bu_key, 10))
                logfiles[bu_key] = backups

                mb_key = '%s_logfile_maxbytes' % k
                maxbytes = byte_size(get(section, mb_key, '50MB'))
                logfiles[mb_key] = maxbytes

                sy_key = '%s_syslog' % k
                syslog = boolean(get(section, sy_key, False))
                logfiles[sy_key] = syslog

                # rewrite deprecated "syslog" magic logfile into the equivalent
                # TODO remove this in a future version
                if lf_val is Syslog:
                    self.parse_warnings.append(
                        'For [%s], %s=syslog but this is deprecated and will '
                        'be removed.  Use %s=true to enable syslog instead.' % (
                        section, lf_key, sy_key))
                    logfiles[lf_key] = lf_val = None
                    logfiles[sy_key] = True

                if lf_val is Automatic and not maxbytes:
                    self.parse_warnings.append(
                        'For [%s], AUTO logging used for %s without '
                        'rollover, set maxbytes > 0 to avoid filling up '
                        'filesystem unintentionally' % (section, lf_key))

            if redirect_stderr:
                if logfiles['stderr_logfile'] not in (Automatic, None):
                    self.parse_warnings.append(
                        'For [%s], redirect_stderr=true but stderr_logfile has '
                        'also been set to a filename, the filename has been '
                        'ignored' % section)
                # never create an stderr logfile when redirected
                logfiles['stderr_logfile'] = None

            command = get(section, 'command', None, expansions=expansions)
            if command is None:
                raise ValueError('program section %s does not specify a command' % section)

            pconfig = klass(
                self,
                name=expand(process_name, expansions, 'process_name'),
                user=user,
                pwd=pwd,
                command=command,
                directory=directory,
                umask=umask,
                priority=priority,
                autostart=autostart,
                autorestart=autorestart,
                startsecs=startsecs,
                startretries=startretries,
                uid=self.uid,
                cpupriority=cpupriority,
                cpuaffinity=cpuaffinity,
                systemjob=systemjob,
                socket_fd_param=socket_fd_param,
                stdout_logfile=logfiles['stdout_logfile'],
                stdout_capture_maxbytes=stdout_cmaxbytes,
                stdout_events_enabled=stdout_events,
                stdout_logfile_backups=logfiles['stdout_logfile_backups'],
                stdout_logfile_maxbytes=logfiles['stdout_logfile_maxbytes'],
                stdout_syslog=logfiles['stdout_syslog'],
                stderr_logfile=logfiles['stderr_logfile'],
                stderr_capture_maxbytes=stderr_cmaxbytes,
                stderr_events_enabled=stderr_events,
                stderr_logfile_backups=logfiles['stderr_logfile_backups'],
                stderr_logfile_maxbytes=logfiles['stderr_logfile_maxbytes'],
                stderr_syslog=logfiles['stderr_syslog'],
                stopsignal=stopsignal,
                stopwaitsecs=stopwaitsecs,
                stopasgroup=stopasgroup,
                killasgroup=killasgroup,
                exitcodes=exitcodes,
                redirect_stderr=redirect_stderr,
                environment=environment,
                serverurl=serverurl)

            programs.append(pconfig)

        programs.sort()  # asc by priority
        return programs

    def _parse_servernames(self, parser, stype):
        options = []
        for section in parser.sections():
            if section.startswith(stype):
                parts = section.split(':', 1)
                if len(parts) > 1:
                    name = parts[1]
                else:
                    name = None  # default sentinel
                options.append((name, section))
        return options

    def _parse_username_and_password(self, parser, section):
        get = parser.saneget
        username = get(section, 'username', None)
        password = get(section, 'password', None)
        if username is not None or password is not None:
            if username is None or password is None:
                raise ValueError(
                    'Section [%s] contains incomplete authentication: '
                    'If a username or a password is specified, both the '
                    'username and password must be specified' % section)
        return {'username': username, 'password': password}

    def server_configs_from_parser(self, parser):
        configs = []
        inet_serverdefs = self._parse_servernames(parser, 'inet_http_server')
        for name, section in inet_serverdefs:
            config = {}
            get = parser.saneget
            config.update(self._parse_username_and_password(parser, section))
            config['name'] = name
            config['family'] = socket.AF_INET
            port = get(section, 'port', None)
            if port is None:
                raise ValueError('section [%s] has no port value' % section)
            host, port = inet_address(port)
            config['host'] = host
            config['port'] = port
            config['section'] = section
            configs.append(config)

        if self._parse_servernames(parser, 'unix_http_server'):
            raise ValueError('section [unix_http_server] not supported.\n'
                             'remove this from supervisord.conf')
        return configs

    @raise_not_implemented
    def daemonize(self):
        """dummy"""
        pass

    def write_pidfile(self):
        pid = os.getpid()
        try:
            with open(self.pidfile, 'w') as f:
                f.write('%s\n' % pid)
        except (IOError, OSError):
            self.logger.critical('could not write pidfile %s' % self.pidfile)
        else:
            self.unlink_pidfile = True
            self.logger.info('supervisord started with pid %s' % pid)

    def cleanup(self):
        if self.unlink_pidfile:
            self._try_unlink(self.pidfile)
        self.poller.close()

    def _try_unlink(self, path):
        try:
            os.unlink(path)
        except OSError:
            pass

    def close_httpservers(self):
        dispatcher_servers = []
        for config, server in self.httpservers:
            server.close()
            # server._map is a reference to the asyncore socket_map
            for dispatcher in self.get_socket_map().values():
                dispatcher_server = getattr(dispatcher, 'server', None)
                if dispatcher_server is server:
                    dispatcher_servers.append(dispatcher)
        for server in dispatcher_servers:
            # TODO: try to remove this entirely.
            # For unknown reasons, sometimes an http_channel
            # dispatcher in the socket map related to servers
            # remains open *during a reload*.  If one of these
            # exists at this point, we need to close it by hand
            # (thus removing it from the asyncore.socket_map).  If
            # we don't do this, 'cleanup_fds' will cause its file
            # descriptor to be closed, but it will still remain in
            # the socket_map, and eventually its file descriptor
            # will be passed to # select(), which will bomb.  See
            # also https://web.archive.org/web/20160729222427/http://www.plope.com/software/collector/253
            server.close()

    def close_logger(self):
        try:
            self.logger.close()
        except AttributeError:
            # Pywin32 : PyTraceObject error
            pass

    def setsignals(self):
        thread = threading.current_thread()
        if thread.getName() == "MainThread":
            receive = self.signal_receiver.receive
            signal.signal(signal.SIGTERM, receive)
            signal.signal(signal.SIGINT, receive)
            signal.signal(signal.SIGABRT, receive)

    def get_signal(self):
        return self.signal_receiver.get_signal()

    def openhttpservers(self, supervisord):
        try:
            self.httpservers = self.make_http_servers(supervisord)
            self.unlink_socketfiles = True
        except socket.error as why:
            if why.args[0] == errno.EADDRINUSE:
                self.usage('Another program is already listening on '
                           'a port that one of our HTTP servers is '
                           'configured to use.  Shut this program '
                           'down first before starting supervisord.')
            else:
                help = 'Cannot open an HTTP server: socket.error reported'
                errorname = errno.errorcode.get(why.args[0])
                if errorname is None:
                    self.usage('%s %s' % (help, why.args[0]))
                else:
                    self.usage('%s errno.%s (%d)' %
                               (help, errorname, why.args[0]))
        except ValueError as why:
            self.usage(why.args[0])

    def get_autochildlog_name(self, name, identifier, channel):
        prefix = '%s-%s---%s-' % (name, channel, identifier)
        logfile = self.mktempfile(
            suffix='.log',
            prefix=prefix,
            dir=self.childlogdir)
        return logfile

    def clear_autochildlogdir(self):
        # must be called after realize()
        childlogdir = self.childlogdir
        fnre = re.compile(r'.+?---%s-\S+\.log\.{0,1}\d{0,4}' % self.identifier)
        try:
            filenames = os.listdir(childlogdir)
        except (IOError, OSError):
            self.logger.warn('Could not clear childlog dir')
            return

        for filename in filenames:
            if fnre.match(filename):
                pathname = os.path.join(childlogdir, filename)
                try:
                    self.remove(pathname)
                except (OSError, IOError):
                    self.logger.warn('Failed to clean up \'%r\'' % pathname)

    def get_socket_map(self):
        return asyncore.socket_map

    @raise_not_implemented
    def cleanup_fds(self):
        """dummy"""
        pass

    def kill(self, pid, sig):
        try:
            subprocess = self.pidhistory[pid]
        except KeyError:
            subprocess = self.pidhistory[abs(pid)]
        proc_name = as_string(subprocess.config.name)
        output = subprocess.process.kill2(sig, pid < 0, proc_name=proc_name)
        if output:
            for loutput in output.split('\n'):
                self.logger.info(loutput)

    def set_uid_or_exit(self):
        if self.uid is None:
            if False and os.getuid() == 0:
                return 'Supervisor running as root (no user in config file)'
            return None
        msg = self.drop_privileges(self.uid)
        if msg is None:
            return 'Set uid to user %s' % self.uid
        return msg

    @raise_not_implemented
    def drop_privileges(self, user):
        """dummy"""
        pass

    def register_pid(self, pid, sproc):
        self.pidhistory[pid] = sproc

    def get_pid_history(self, pid):
        """Returns the subprocess registered for id"""
        return self.pidhistory[pid]

    def remove_pid_history(self, pid):
        """Removes the registered subprocess for id"""
        del self.pidhistory[pid]

    def waitpid(self):
        for pid in self.pidhistory:
            subprocess = self.pidhistory[pid]
            process = subprocess.process
            if process.poll() is not None:
                return (pid, (process.poll(), process.message))
        return None, None

    @raise_not_implemented
    def set_rlimits_or_exit(self):
        """dummy"""
        pass

    def make_logger(self):
        # must be called after realize() and after supervisor does setuid()
        format = '%(asctime)s %(levelname)s %(message)s\n'
        self.logger = loggers.getLogger(self.loglevel)
        if self.nodaemon and not self.silent:
            loggers.handle_stdout(self.logger, format,
                                  stdout=sys.stdout or self.stdout)
        loggers.handle_file(
            self.logger,
            self.logfile,
            format,
            rotating=not not self.logfile_maxbytes,
            maxbytes=self.logfile_maxbytes,
            backups=self.logfile_backups,
        )
        self._log_parsing_messages(self.logger)

    def make_http_servers(self, supervisord):
        from supervisor.http import make_http_servers

        return make_http_servers(self, supervisord)

    def close_fd(self, fd):
        try:
            os.close(fd)
        except OSError:
            pass

    def fork(self):
        """0 indicating spawn as child"""
        return 0

    def dup2(self, frm, to):
        return os.dup2(frm, to)

    def setpgrp(self):
        return None  # os.setpgrp()

    def stat(self, filename):
        return os.stat(filename)

    def write(self, fd, data):
        try:
            return os.write(fd if type(fd) is int else fd.fileno(), as_bytes(data))
        except OSError:
            if fd == 1 and self.stdout is None or not self.stdout.isatty():
                self.logger.info(data.rstrip())
            elif fd == 2 and self.stderr is None or not self.stderr.isatty():
                self.logger.error(data.rstrip())
            return 0

    @raise_not_implemented
    def execve(self, filename, argv, **kwargs):
        """dummy"""
        pass

    def mktempfile(self, suffix, prefix, dir):
        # set os._urandomfd as a hack around bad file descriptor bug
        # seen in the wild, see
        # https://web.archive.org/web/20160729044005/http://www.plope.com/software/collector/252
        os._urandomfd = None
        fd, filename = tempfile.mkstemp(suffix, prefix, dir)
        os.close(fd)
        return filename

    def remove(self, path):
        os.remove(path)

    def _exit(self, code):
        """dummy interface"""
        pass

    def setumask(self, mask):
        """dummy interface"""
        pass

    def get_path(self):
        """Return a list corresponding to $PATH, or a default."""
        path = []
        if "PATH" in os.environ:
            p = os.environ["PATH"]
            if p:
                path = p.split(os.pathsep)
        return path

    def get_pid(self):
        return os.getpid()

    def check_execv_args(self, filename, argv, st):
        if st is None:
            raise NotFound("can't find command %r" % filename)

        elif stat.S_ISDIR(st[stat.ST_MODE]):
            raise NotExecutable("command at %r is a directory" % filename)

        elif not (stat.S_IMODE(st[stat.ST_MODE]) & 0o111):
            raise NotExecutable("command at %r is not executable" % filename)

        elif not os.access(filename, os.X_OK):
            raise NoPermission("no permission to run command %r" % filename)

    def reopenlogs(self):
        self.logger.info('supervisord logreopen')
        for handler in self.logger.handlers:
            if hasattr(handler, 'reopen'):
                handler.reopen()

    def readfd(self, fd):
        try:
            data = os.read(fd, 2 << 16) # 128K
        except OSError as why:
            if why.args[0] not in (errno.EWOULDBLOCK, errno.EBADF, errno.EINTR):
                raise
            data = b''
        return data

    def chdir(self, dir):
        """dummy interface only"""
        pass

    def make_pipes(self, pid, stderr=True):
        """ Create pipes for parent to child stdin/stdout/stderr
        communications.  Open fd in non-blocking mode so we can read them
        in the mainloop without blocking.  If stderr is False, don't
        create a pipe for stderr. """
        try:
            process = self.pidhistory[pid].process
        except KeyError:
            raise IOError('pid (%s)' % pid)
        pipes = {
            'stdin': psutil.InputStream(process.stdin),
            'stdout': psutil.OutputStream(process.stdout)
        }
        if stderr:
            pipes['stderr'] = psutil.OutputStream(process.stderr)
        else:
            pipes['stderr'] = None
        return pipes

    def close_parent_pipes(self, pipes):
        for fdname in ('stdin', 'stdout', 'stderr'):
            fd = pipes.get(fdname)
            if fd is not None:
                self.close_fd(fd)

    def close_child_pipes(self, pipes):
        for fdname in ('child_stdin', 'child_stdout', 'child_stderr'):
            fd = pipes.get(fdname)
            if fd is not None:
                self.close_fd(fd)

    def read_stream(self, stream):
        """
        The work of this method is to read the data stream of a process, but without blocking
        the work of the supervisor. A buffer of data is being read in a thread and when the total
        data is reached is given in return for one of the Dispatcher objects responsible.
        """
        return stream.read()

    def write_stream(self, stream, buffer):
        return stream.write(buffer)


class ClientOptions(Options):
    positional_args_allowed = 1

    interactive = None
    prompt = None
    serverurl = None
    username = None
    password = None
    history_file = None
    xmlrpc_timeout = None

    def __init__(self):
        Options.__init__(self, require_configfile=False)
        self.configroot = Dummy()
        self.configroot.supervisorctl = Dummy()
        self.configroot.supervisorctl.interactive = None
        self.configroot.supervisorctl.prompt = 'supervisor'
        self.configroot.supervisorctl.serverurl = None
        self.configroot.supervisorctl.username = None
        self.configroot.supervisorctl.password = None
        self.configroot.supervisorctl.history_file = None
        self.configroot.supervisorctl.xmlrpc_timeout = None

        from supervisor.supervisorctl import DefaultControllerPlugin

        default_factory = ('default', DefaultControllerPlugin, {})
        # we always add the default factory. If you want to a supervisorctl
        # without the default plugin, please write your own supervisorctl.
        self.plugin_factories = [default_factory]

        self.add("interactive", "supervisorctl.interactive", "i",
                 "interactive", flag=1, default=0)
        self.add("prompt", "supervisorctl.prompt", default="supervisor")
        self.add("serverurl", "supervisorctl.serverurl", "s:", "serverurl=",
                 url, default="http://localhost:9001")
        self.add("username", "supervisorctl.username", "u:", "username=")
        self.add("password", "supervisorctl.password", "p:", "password=")
        self.add("history_file", "supervisorctl.history_file", "r:", "history-file=")
        self.add("xmlrpc_timeout", "supervisorctl.xmlrpc_timeout", "x:", "xmlrpc-timeout=",
                 handler=float, default=socket.getdefaulttimeout())

    def realize(self, *arg, **kw):
        Options.realize(self, *arg, **kw)
        if not self.args:
            self.interactive = 1

        format = '%(levelname)s: %(message)s\n'
        logger = loggers.getLogger()
        loggers.handle_stdout(logger, format)
        self._log_parsing_messages(logger)

    def read_config(self, fp):
        section = self.configroot.supervisorctl
        need_close = False
        if not hasattr(fp, 'read'):
            self.here = os.path.dirname(normalize_path(fp))
            if not self.exists(fp):
                raise ValueError("could not find config file %s" % fp)
            try:
                fp = self.open(fp, 'r')
                need_close = True
            except (IOError, OSError):
                raise ValueError("could not read config file %s" % fp)

        parser = UnhosedConfigParser()
        parser.expansions = self.environ_expansions
        parser.mysection = 'supervisorctl'
        try:
            parser.read_file(fp)
        except AttributeError:
            parser.readfp(fp)

        if need_close:
            fp.close()
        self.read_include_config(fp, parser, parser.expansions)

        sections = parser.sections()
        if not 'supervisorctl' in sections:
            raise ValueError('.ini file does not include supervisorctl section')
        serverurl = parser.getdefault('serverurl', 'http://localhost:9001',
            expansions={'here': self.here})
        if serverurl.startswith('unix://'):
            path = normalize_path(serverurl[7:])
            serverurl = 'unix://%s' % path
        section.serverurl = serverurl

        # The defaults used below are really set in __init__ (since
        # section==self.configroot.supervisorctl)
        section.prompt = parser.getdefault('prompt', section.prompt)
        section.username = parser.getdefault('username', section.username)
        section.password = parser.getdefault('password', section.password)
        history_file = parser.getdefault('history_file', section.history_file,
            expansions={'here': self.here})

        # connection timeout
        section.xmlrpc_timeout = parser.getdefault('xmlrpc_timeout', section.xmlrpc_timeout)
        if section.xmlrpc_timeout is not None:
            section.xmlrpc_timeout = float(section.xmlrpc_timeout)

        if history_file:
            history_file = normalize_path(history_file)
            section.history_file = history_file
            self.history_file = history_file
        else:
            section.history_file = None
            self.history_file = None

        self.plugin_factories += self.get_plugins(
            parser,
            'supervisor.ctl_factory',
            'ctlplugin:'
        )

        return section

    # TODO: not covered by any test, but used by supervisorctl
    def getServerProxy(self):
        return xmlrpclib.ServerProxy(
            # dumbass ServerProxy won't allow us to pass in a non-HTTP url,
            # so we fake the url we pass into it and always use the transport's
            # 'serverurl' to figure out what to attach to
            'http://127.0.0.1',
            transport=xmlrpc.SupervisorTransport(self.username,
                                                 self.password,
                                                 self.serverurl,
                                                 self.xmlrpc_timeout)
        )


_marker = []


class UnhosedConfigParser(ConfigParser.RawConfigParser):
    mysection = 'supervisord'

    def __init__(self, *args, **kwargs):
        # inline_comment_prefixes and strict were added in Python 3 but their
        # defaults make RawConfigParser behave differently than it did on
        # Python 2.  We make it work like 2 by default for backwards compat.
        if not PY2:
            if 'inline_comment_prefixes' not in kwargs:
                kwargs['inline_comment_prefixes'] = (';', '#')

            if 'strict' not in kwargs:
                kwargs['strict'] = False

        ConfigParser.RawConfigParser.__init__(self, *args, **kwargs)

        self.section_to_file = {}
        self.expansions = {}

    def read_string(self, string, source='<string>'):
        '''Parse configuration data from a string.  This is intended
        to be used in tests only.  We add this method for Py 2/3 compat.'''
        try:
            return ConfigParser.RawConfigParser.read_string(
                self, string, source)  # Python 3.2 or later
        except AttributeError:
            return self.readfp(StringIO(string))

    def read(self, filenames, **kwargs):
        '''Attempt to read and parse a list of filenames, returning a list
        of filenames which were successfully parsed.  This is a method of
        RawConfigParser that is overridden to build self.section_to_file,
        which is a mapping of section names to the files they came from.
        '''
        if isinstance(filenames, basestring):  # RawConfigParser compat
            filenames = [filenames]

        ok_filenames = []
        for filename in filenames:
            sections_orig = self._sections.copy()

            ok_filenames.extend(
                ConfigParser.RawConfigParser.read(self, [filename], **kwargs))

            diff = frozenset(self._sections) - frozenset(sections_orig)
            for section in diff:
                self.section_to_file[section] = filename
        return ok_filenames

    def saneget(self, section, option, default=_marker, do_expand=True,
                expansions={}):
        try:
            optval = self.get(section, option)
        except ConfigParser.NoOptionError:
            if default is _marker:
                raise
            else:
                optval = default

        if do_expand and isinstance(optval, basestring):
            combined_expansions = dict(
                list(self.expansions.items()) + list(expansions.items()))

            optval = expand(optval, combined_expansions,
                            "%s.%s" % (section, option))

        return optval

    def getdefault(self, option, default=_marker, expansions={}, **kwargs):
        return self.saneget(self.mysection, option, default=default,
                            expansions=expansions, **kwargs)

    def expand_here(self, here):
        HERE_FORMAT = '%(here)s'
        for section in self.sections():
            for key, value in self.items(section):
                if HERE_FORMAT in value:
                    assert here is not None, "here has not been set to a path"
                    value = value.replace(HERE_FORMAT, here)
                    self.set(section, key, value)


class Config(object):
    def __ne__(self, other):
        return not self.__eq__(other)

    def __lt__(self, other):
        if self.priority == other.priority:
            return self.name < other.name

        return self.priority < other.priority

    def __le__(self, other):
        if self.priority == other.priority:
            return self.name <= other.name

        return self.priority <= other.priority

    def __gt__(self, other):
        if self.priority == other.priority:
            return self.name > other.name

        return self.priority > other.priority

    def __ge__(self, other):
        if self.priority == other.priority:
            return self.name >= other.name

        return self.priority >= other.priority

    def __repr__(self):
        return '<%s instance at %s named %s>' % (self.__class__, id(self),
                                                 self.name)


class ProcessConfig(Config):
    req_param_names = [
        'name', 'uid', 'command', 'directory', 'umask', 'priority',
        'autostart', 'autorestart', 'startsecs', 'startretries',
        'stdout_logfile', 'stdout_capture_maxbytes',
        'stdout_events_enabled', 'stdout_syslog',
        'stdout_logfile_backups', 'stdout_logfile_maxbytes',
        'stderr_logfile', 'stderr_capture_maxbytes',
        'stderr_logfile_backups', 'stderr_logfile_maxbytes',
        'stderr_events_enabled', 'stderr_syslog',
        'stopsignal', 'stopwaitsecs', 'stopasgroup', 'killasgroup',
        'exitcodes', 'redirect_stderr']
    optional_param_names = [
        'environment', 'serverurl',
        'cpupriority', 'cpuaffinity',
        'systemjob',
        'user',
        'pwd'
    ]

    def __init__(self, options, **params):
        self.options = options
        for name in self.req_param_names:
            setattr(self, name, params[name])
        for name in self.optional_param_names:
            setattr(self, name, params.get(name, None))

    def __eq__(self, other):
        if not isinstance(other, ProcessConfig):
            return False

        for name in self.req_param_names + self.optional_param_names:
            if Automatic in [getattr(self, name), getattr(other, name)]:
                continue
            if getattr(self, name) != getattr(other, name):
                return False

        return True

    def get_path(self):
        '''Return a list corresponding to $PATH that is configured to be set
        in the process environment, or the system default.'''
        if self.environment is not None:
            path = self.environment.get('PATH')
            if path is not None:
                return path.split(os.pathsep)
        return self.options.get_path()

    def create_autochildlogs(self):
        # temporary logfiles which are erased at start time
        get_autoname = self.options.get_autochildlog_name
        sid = self.options.identifier
        name = self.name
        if self.stdout_logfile is Automatic:
            self.stdout_logfile = get_autoname(name, sid, 'stdout')
        if self.stderr_logfile is Automatic and not self.redirect_stderr:
            self.stderr_logfile = get_autoname(name, sid, 'stderr')

    def make_process(self, group=None):
        from supervisor.process import Subprocess

        process = Subprocess(self)
        process.group = group
        return process

    def make_dispatchers(self, proc):
        use_stderr = not self.redirect_stderr
        pipes = self.options.make_pipes(proc.pid, use_stderr)
        stdout_fd = pipes['stdout']
        stderr_fd = pipes['stderr']
        stdin_fd = pipes['stdin']
        dispatchers = {}
        from supervisor import events
        from supervisor.dispatchers import (
            PStreamOutputDispatcher,
            PStreamInputDispatcher
        )
        if stdout_fd is not None:
            dispatcher = PStreamOutputDispatcher
            etype = events.ProcessCommunicationStdoutEvent
            dispatchers[stdout_fd] = dispatcher(proc, etype, stdout_fd)
        if stderr_fd is not None:
            etype = events.ProcessCommunicationStderrEvent
            dispatcher = PStreamOutputDispatcher
            dispatchers[stderr_fd] = dispatcher(proc, etype, stderr_fd)
        if stdin_fd is not None:
            dispatchers[stdin_fd] = PStreamInputDispatcher(proc, 'stdin', stdin_fd)
        return dispatchers, pipes


class EventListenerConfig(ProcessConfig):
    def make_dispatchers(self, proc):
        # always use_stderr=True for eventlisteners because mixing stderr
        # messages into stdout would break the eventlistener protocol
        use_stderr = True
        pipes = self.options.make_pipes(proc.pid, use_stderr)
        stdout_fd = pipes['stdout']
        stderr_fd = pipes['stderr']
        stdin_fd = pipes['stdin']
        dispatchers = {}
        from supervisor import events
        from supervisor.dispatchers import (
            PStreamEventListenerDispatcher,
            PStreamOutputDispatcher,
            PStreamInputDispatcher
        )
        if stdout_fd is not None:
            dispatcher = PStreamEventListenerDispatcher
            dispatchers[stdout_fd] = dispatcher(proc, 'stdout', stdout_fd)
        if stderr_fd is not None:
            etype = events.ProcessCommunicationStderrEvent
            dispatcher = PStreamOutputDispatcher
            dispatchers[stderr_fd] = dispatcher(proc, etype, stderr_fd)
        if stdin_fd is not None:
            dispatchers[stdin_fd] = PStreamInputDispatcher(proc, 'stdin', stdin_fd)
        return dispatchers, pipes


class FastCGIProcessConfig(ProcessConfig):
    optional_param_names = ['socket_fd_param'] + ProcessConfig.optional_param_names

    def make_process(self, group=None):
        if group is None:
            raise NotImplementedError('FastCGI programs require a group')
        from supervisor.process import FastCGISubprocess

        process = FastCGISubprocess(self)
        process.group = group
        return process

    def make_dispatchers(self, proc):
        dispatchers, p = ProcessConfig.make_dispatchers(self, proc)
        # FastCGI child processes expect the FastCGI socket set to
        # file descriptor 0, so supervisord cannot use stdin
        # to communicate with the child process
        stdin_fd = p['stdin']
        if stdin_fd is not None:
            dispatchers[stdin_fd].close()
        return dispatchers, p


class ProcessGroupConfig(Config):
    def __init__(self, options, name, priority, process_configs):
        self.options = options
        self.name = name
        self.priority = priority
        self.process_configs = process_configs

    def __eq__(self, other):
        if not isinstance(other, ProcessGroupConfig):
            return False

        if self.name != other.name:
            return False
        if self.priority != other.priority:
            return False
        if self.process_configs != other.process_configs:
            return False

        return True

    def after_setuid(self):
        for config in self.process_configs:
            config.create_autochildlogs()

    def make_group(self):
        from supervisor.process import ProcessGroup
        return ProcessGroup(self)


class EventListenerPoolConfig(Config):
    def __init__(self, options, name, priority, process_configs, buffer_size,
                 pool_events, result_handler):
        self.options = options
        self.name = name
        self.priority = priority
        self.process_configs = process_configs
        self.buffer_size = buffer_size
        self.pool_events = pool_events
        self.result_handler = result_handler

    def __eq__(self, other):
        if not isinstance(other, EventListenerPoolConfig):
            return False

        if ((self.name == other.name) and
            (self.priority == other.priority) and
            (self.process_configs == other.process_configs) and
            (self.buffer_size == other.buffer_size) and
            (self.pool_events == other.pool_events) and
            (self.result_handler == other.result_handler)):
            return True

        return False

    def after_setuid(self):
        for config in self.process_configs:
            config.create_autochildlogs()

    def make_group(self):
        from supervisor.process import EventListenerPool
        return EventListenerPool(self)


class FastCGIGroupConfig(ProcessGroupConfig):
    def __init__(self, options, name, priority, process_configs, socket_config):
        ProcessGroupConfig.__init__(
            self,
            options,
            name,
            priority,
            process_configs,
        )
        self.socket_config = socket_config

    def __eq__(self, other):
        if not isinstance(other, FastCGIGroupConfig):
            return False

        if self.socket_config != other.socket_config:
            return False

        return ProcessGroupConfig.__eq__(self, other)

    def make_group(self):
        from supervisor.process import FastCGIProcessGroup
        return FastCGIProcessGroup(self)


def readFile(filename, offset, length):
    """ Read length bytes from the file named by filename starting at
    offset """

    absoffset = abs(offset)
    abslength = abs(length)

    try:
        with codecs.open(filename, 'rb', encoding='UTF-8') as f:
            if absoffset != offset:
                # negative offset returns offset bytes from tail of the file
                if length:
                    raise ValueError('BAD_ARGUMENTS')
                f.seek(0, 2)
                sz = f.tell()
                pos = int(sz - absoffset)
                if pos < 0:
                    pos = 0
                f.seek(pos)
                data = f.read(absoffset)
            else:
                if abslength != length:
                    raise ValueError('BAD_ARGUMENTS')
                if length == 0:
                    f.seek(offset)
                    data = f.read()
                else:
                    f.seek(offset)
                    data = f.read(length)
    except (OSError, IOError):
        raise ValueError('FAILED')

    return data


def tailFile(filename, offset, length):
    """
    Read length bytes from the file named by filename starting at
    offset, automatically increasing offset and setting overflow
    flag if log size has grown beyond (offset + length).  If length
    bytes are not available, as many bytes as are available are returned.
    """

    try:
        with open(filename, 'rb') as f:
            overflow = False
            f.seek(0, os.SEEK_END)
            sz = f.tell()

            if sz > (offset + length):
                overflow = True
                offset = sz - length

            if offset > sz:
                length = 0
                offset = sz

            if offset < 0:
                offset = 0
            if length < 0:
                length = 0

            if length == 0:
                data = b''
            else:
                f.seek(offset)
                data = f.read(length)

            offset = sz
            return [as_string(data, errors='replace'), offset, overflow]
    except (OSError, IOError):
        return ['', offset, False]


# Helpers for dealing with signals and exit status

def decode_wait_status(sts):
    """Decode the status returned by wait() or waitpid().

    Return a tuple (exitstatus, message) where exitstatus is the exit
    status, or -1 if the process was killed by a signal; and message
    is a message telling what happened.  It is the caller's
    responsibility to display the message.
    """
    try:
        es, msg = sts
    except TypeError:
        es, msg = sts, "exit status %s" % sts
    return es, msg


_signames = None


def signame(sig):
    """Return a symbolic name for a signal.

    Return "signal NNN" if there is no corresponding SIG name in the
    signal module.
    """

    if _signames is None:
        _init_signames()
    return _signames.get(sig) or "signal %d" % sig


def _init_signames():
    global _signames
    d = {}
    for k in dir(signal):
        if sig_pattern.match(k):
            d[getattr(signal, k)] = k
    _signames = d


class SignalReceiver(object):
    def __init__(self):
        self._signals_recvd = []

    def receive(self, sig, frame):
        if sig not in self._signals_recvd:
            self._signals_recvd.append(sig)

    def get_signal(self):
        if self._signals_recvd:
            sig = self._signals_recvd.pop(0)
        else:
            sig = None
        return sig


# miscellaneous utility functions

def expand(s, expansions, name):
    try:
        return s % expansions
    except KeyError as ex:
        available = list(expansions.keys())
        available.sort()
        raise ValueError(
            'Format string %r for %r contains names (%s) which cannot be '
            'expanded. Available names: %s' %
            (s, name, str(ex), ", ".join(available)))
    except Exception as ex:
        raise ValueError(
            'Format string %r for %r is badly formatted: %s' %
            (s, name, str(ex))
        )


def make_namespec(group_name, process_name):
    # we want to refer to the process by its "short name" (a process named
    # process1 in the group process1 has a name "process1").  This is for
    # backwards compatibility
    if group_name == process_name:
        name = process_name
    else:
        name = '%s:%s' % (group_name, process_name)
    return name


def split_namespec(namespec):
    names = namespec.split(':', 1)
    if len(names) == 2:
        # group and process name differ
        group_name, process_name = names
        if not process_name or process_name == '*':
            process_name = None
    else:
        # group name is same as process name
        group_name, process_name = namespec, namespec
    return group_name, process_name


# exceptions

class ProcessException(Exception):
    """ Specialized exceptions used when attempting to start a process """


class BadCommand(ProcessException):
    """ Indicates the command could not be parsed properly. """


class NotExecutable(ProcessException):
    """ Indicates that the filespec cannot be executed because its path
    resolves to a file which is not executable, or which is a directory. """


class NotFound(ProcessException):
    """ Indicates that the filespec cannot be executed because it could not
    be found """


class NoPermission(ProcessException):
    """ Indicates that the file cannot be executed because the supervisor
    process does not possess the appropriate UNIX filesystem permission
    to execute the file. """<|MERGE_RESOLUTION|>--- conflicted
+++ resolved
@@ -443,6 +443,7 @@
             logger.warn(msg)
         for msg in self.parse_infos:
             logger.info(msg)
+
 
 class ServerOptions(Options):
     user = None
@@ -613,41 +614,8 @@
         expansions = {'here': self.here,
                       'host_node_name':host_node_name}
         expansions.update(self.environ_expansions)
-<<<<<<< HEAD
-        if parser.has_section('include'):
-            parser.expand_here(self.here)
-            if not parser.has_option('include', 'files'):
-                raise ValueError(".ini file has [include] section, but no "
-                                 "files setting")
-            files = parser.get('include', 'files')
-            files = expand(files, expansions, 'include.files')
-            files = files.split()
-            if hasattr(fp, 'name'):
-                base = os.path.dirname(os.path.abspath(fp.name))
-            else:
-                base = '.'
-            for pattern in files:
-                pattern = os.path.join(base, pattern)
-                filenames = glob.glob(pattern)
-                if not filenames:
-                    self.parse_warnings.append(
-                        'No file matches via include "%s"' % pattern)
-                    continue
-                for filename in sorted(filenames):
-                    self.parse_infos.append(
-                        'Included extra file "%s" during parsing' % filename)
-                    try:
-                        parser.read(filename)
-                    except ConfigParser.ParsingError as why:
-                        raise ValueError(str(why))
-                    else:
-                        parser.expand_here(
-                            os.path.abspath(os.path.dirname(filename))
-                        )
-=======
 
         self.read_include_config(fp, parser, expansions)
->>>>>>> e3601a87
 
         sections = parser.sections()
         if 'supervisord' not in sections:
@@ -849,10 +817,8 @@
         groups.sort()
         return groups
 
-    def parse_fcgi_socket(self, sock,
-                          proc_uid=None,
-                          socket_owner=None,
-                          socket_mode=None):
+    def parse_fcgi_socket(self, sock, proc_uid=None, socket_owner=None, socket_mode=None,
+                          socket_backlog=None):
         if socket_owner is not None or socket_mode is not None:
             raise ValueError("socket_owner and socket_mode params should"
                              + " only be used with a Unix domain socket")
@@ -1610,11 +1576,11 @@
             return self.readfp(StringIO(string))
 
     def read(self, filenames, **kwargs):
-        '''Attempt to read and parse a list of filenames, returning a list
+        """Attempt to read and parse a list of filenames, returning a list
         of filenames which were successfully parsed.  This is a method of
         RawConfigParser that is overridden to build self.section_to_file,
         which is a mapping of section names to the files they came from.
-        '''
+        """
         if isinstance(filenames, basestring):  # RawConfigParser compat
             filenames = [filenames]
 
