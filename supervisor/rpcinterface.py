--- conflicted
+++ resolved
@@ -162,14 +162,9 @@
         """
         self._update('reloadConfig')
         try:
-<<<<<<< HEAD
             self.supervisord.options.process_config(do_usage=False)
-        except ValueError, msg:
-=======
-            self.supervisord.options.process_config_file(do_usage=False)
         except ValueError:
             msg = sys.exc_info()[1]
->>>>>>> dd7d2e1a
             raise RPCError(Faults.CANT_REREAD, msg)
 
         added, changed, removed = self.supervisord.diff_to_active()
@@ -453,11 +448,7 @@
         return killall # deferred
 
     def getAllConfigInfo(self):
-<<<<<<< HEAD
         """ Get info about all available process configurations. Each struct
-=======
-        """ Get info about all available process configurations. Each record
->>>>>>> dd7d2e1a
         represents a single process (i.e. groups get flattened).
 
         @return array result  An array of process config info structs
@@ -759,12 +750,8 @@
 
         try:
             process.write(chars)
-<<<<<<< HEAD
-        except OSError, why:
-=======
         except OSError:
             why = sys.exc_info()[1]
->>>>>>> dd7d2e1a
             if why.args[0] == errno.EPIPE:
                 raise RPCError(Faults.NO_FILE, name)
             else:
