import datetime
import errno
import os
import sys
import time
import types

from supervisor.compat import as_string
from supervisor.compat import as_bytes
from supervisor.compat import unicode

from supervisor.datatypes import (
    Automatic,
    signal_number,
    )

from supervisor.options import readFile
from supervisor.options import tailFile
from supervisor.options import NotExecutable
from supervisor.options import NotFound
from supervisor.options import NoPermission
from supervisor.options import make_namespec
from supervisor.options import split_namespec
from supervisor.options import VERSION

from supervisor.events import notify
from supervisor.events import RemoteCommunicationEvent

from supervisor.http import NOT_DONE_YET
from supervisor.xmlrpc import (
    capped_int,
    Faults,
    RPCError,
    )

from supervisor.states import SupervisorStates
from supervisor.states import getSupervisorStateDescription
from supervisor.states import ProcessStates
from supervisor.states import getProcessStateDescription
from supervisor.states import (
    RUNNING_STATES,
    STOPPED_STATES,
<<<<<<< HEAD
    ProcessStates,
)
from supervisor.xmlrpc import (
    Faults,
    RPCError
)

API_VERSION = '3.0'
=======
    SIGNALLABLE_STATES
    )
>>>>>>> 63042449


class SupervisorNamespaceRPCInterface(object):
    def __init__(self, supervisord):
        self.supervisord = supervisord

    def _update(self, text):
        self.update_text = text  # for unit tests, mainly
        if (isinstance(self.supervisord.options.mood, int) and
            self.supervisord.options.mood < SupervisorStates.RUNNING):
            raise RPCError(Faults.SHUTDOWN_STATE)

    # RPC API methods
    def getAPIVersion(self):
        """ Return the version of the RPC API used by supervisord

        @return string version version id
        """
        self._update('getAPIVersion')
        return API_VERSION

    getVersion = getAPIVersion  # b/w compatibility with releases before 3.0

    def getSupervisorVersion(self):
        """ Return the version of the supervisor package in use by supervisord

        @return string version version id
        """
        self._update('getSupervisorVersion')
        return VERSION

    def getIdentification(self):
        """ Return identifying string of supervisord

        @return string identifier identifying string
        """
        self._update('getIdentification')
        return self.supervisord.options.identifier

    def getState(self):
        """ Return current state of supervisord as a struct

        @return struct A struct with keys int statecode, string statename
        """
        self._update('getState')

        state = self.supervisord.options.mood
        statename = getSupervisorStateDescription(state)
        data = {
            'statecode': state,
            'statename': statename,
        }
        return data

    def getPID(self):
        """ Return the PID of supervisord

        @return int PID
        """
        self._update('getPID')
        return self.supervisord.options.get_pid()

    def readLog(self, offset, length):
        """ Read length bytes from the main log starting at offset

        @param int offset         offset to start reading from.
        @param int length         number of bytes to read from the log.
        @return string result     Bytes of log
        """
        self._update('readLog')

        logfile = self.supervisord.options.logfile

        if logfile is None or not os.path.exists(logfile):
            raise RPCError(Faults.NO_FILE, logfile)

        try:
            return as_string(readFile(logfile, int(offset), int(length)))
        except ValueError as inst:
            why = inst.args[0]
            raise RPCError(getattr(Faults, why))

    readMainLog = readLog  # b/w compatibility with releases before 2.1

    def clearLog(self):
        """ Clear the main log.

        @return boolean result always returns True unless error
        """
        self._update('clearLog')

        logfile = self.supervisord.options.logfile
        if logfile is None or not self.supervisord.options.exists(logfile):
            raise RPCError(Faults.NO_FILE)

        # there is a race condition here, but ignore it.
        try:
            self.supervisord.options.remove(logfile)
        except (OSError, IOError):
            raise RPCError(Faults.FAILED)

        for handler in self.supervisord.options.logger.handlers:
            if hasattr(handler, 'reopen'):
                self.supervisord.options.logger.info('reopening log file')
                handler.reopen()
        return True

    def shutdown(self):
        """ Shut down the supervisor process

        @return boolean result always returns True unless error
        """
        self._update('shutdown')
        self.supervisord.options.mood = SupervisorStates.SHUTDOWN
        return True

    def restart(self):
        """ Restart the supervisor process

        @return boolean result  always return True unless error
        """
        self._update('restart')

        self.supervisord.options.mood = SupervisorStates.RESTARTING
        return True

    def reloadConfig(self):
        """
        Reload the configuration.

        The result contains three arrays containing names of process
        groups:

        * `added` gives the process groups that have been added
        * `changed` gives the process groups whose contents have
          changed
        * `removed` gives the process groups that are no longer
          in the configuration

        @return array result  [[added, changed, removed]]

        """
        self._update('reloadConfig')
        try:
            self.supervisord.options.process_config(do_usage=False)
        except ValueError as msg:
            raise RPCError(Faults.CANT_REREAD, msg)

        added, changed, removed = self.supervisord.diff_to_active()

        added = [group.name for group in added]
        changed = [group.name for group in changed]
        removed = [group.name for group in removed]

        self.supervisord.options.logger.info(
            'configuration reloaded (added: %s changed: %s removed: %s)' % (
                added, changed, removed))

        return [[added, changed, removed]]  # cannot return len > 1, apparently

    def addProcessGroup(self, name):
        """ Update the config for a running process from config file.

        @param string name         name of process group to add
        @return boolean result     true if successful
        """
        self._update('addProcessGroup')

        for config in self.supervisord.options.process_group_configs:
            if config.name == name:
                result = self.supervisord.add_process_group(config)
                if not result:
                    raise RPCError(Faults.ALREADY_ADDED, name)
                return True
        raise RPCError(Faults.BAD_NAME, name)

    def removeProcessGroup(self, name):
        """ Remove a stopped process from the active configuration.

        @param string name         name of process group to remove
        @return boolean result     Indicates whether the removal was successful
        """
        self._update('removeProcessGroup')
        if name not in self.supervisord.process_groups:
            raise RPCError(Faults.BAD_NAME, name)

        result = self.supervisord.remove_process_group(name)
        if not result:
            raise RPCError(Faults.STILL_RUNNING, name)
        return True

    def _getAllProcesses(self, lexical=False):
        # if lexical is true, return processes sorted in lexical order,
        # otherwise, sort in priority order
        all_processes = []

        if lexical:
            group_names = list(self.supervisord.process_groups.keys())
            group_names.sort()
            for group_name in group_names:
                group = self.supervisord.process_groups[group_name]
                process_names = list(group.processes.keys())
                process_names.sort()
                for process_name in process_names:
                    process = group.processes[process_name]
                    all_processes.append((group, process))
        else:
            groups = list(self.supervisord.process_groups.values())
            groups.sort()  # asc by priority

            for group in groups:
                processes = list(group.processes.values())
                processes.sort()  # asc by priority
                for process in processes:
                    all_processes.append((group, process))

        return all_processes

    def _getGroupAndProcess(self, name):
        # get process to start from name
        group_name, process_name = split_namespec(name)

        group = self.supervisord.process_groups.get(group_name)
        if group is None:
            raise RPCError(Faults.BAD_NAME, name)

        if process_name is None:
            return group, None

        process = group.processes.get(process_name)
        if process is None:
            raise RPCError(Faults.BAD_NAME, name)

        return group, process

    def restartProcess(self, name, wait=True):
        """Restarts a process.

        @param string name         name of process to restast
        @param boolean wait Wait for process to be fully started
        @return boolean result     Indicates whether the removal was successful
        """

        class Action(object):
            def __init__(self, callback):
                self.starting = False
                self.callback = callback

            @property
            def result(self):
                if callable(self.callback):
                    result = self.callback()
                else:
                    result = self.callback
                return result

        callback = self.stopProcess(name, wait=wait)
        action = Action(callback)

        def onwait():
            result = action.result
            if result is NOT_DONE_YET:
                return NOT_DONE_YET
            elif not action.starting:
                action.callback = self.startProcess(name, wait=wait)
                action.starting = True
                result = action.result
            return result

        onwait.delay = 0.05
        onwait.rpcinterface = self
        return onwait  # deferred

    def startProcess(self, name, wait=True):
        """ Start a process

        @param string name Process name (or ``group:name``, or ``group:*``)
        @param boolean wait Wait for process to be fully started
        @return boolean result     Always true unless error

        """
        self._update('startProcess')
        group, process = self._getGroupAndProcess(name)
        if process is None:
            group_name, process_name = split_namespec(name)
            return self.startProcessGroup(group_name, wait)

        # test filespec, don't bother trying to spawn if we know it will
        # eventually fail
        try:
            filename, argv = process.get_execv_args()
        except NotFound as why:
            raise RPCError(Faults.NO_FILE, why.args[0])
        except (NotExecutable, NoPermission) as why:
            raise RPCError(Faults.NOT_EXECUTABLE, why.args[0])

        if process.get_state() in RUNNING_STATES:
            raise RPCError(Faults.ALREADY_STARTED, name)

        process.spawn()

        # We call reap() in order to more quickly obtain the side effects of
        # process.finish(), which reap() eventually ends up calling.  This
        # might be the case if the spawn() was successful but then the process
        # died before its startsecs elapsed or it exited with an unexpected
        # exit code. In particular, finish() may set spawnerr, which we can
        # check and immediately raise an RPCError, avoiding the need to
        # defer by returning a callback.

        self.supervisord.reap()

        if process.spawnerr:
            raise RPCError(Faults.SPAWN_ERROR, name)

        # We call process.transition() in order to more quickly obtain its
        # side effects.  In particular, it might set the process' state from
        # STARTING->RUNNING if the process has a startsecs==0.
        process.transition()

        if wait and process.get_state() != ProcessStates.RUNNING:
            # by default, this branch will almost always be hit for processes
            # with default startsecs configurations, because the default number
            # of startsecs for a process is "1", and the process will not have
            # entered the RUNNING state yet even though we've called
            # transition() on it.  This is because a process is not considered
            # RUNNING until it has stayed up > startsecs.

            def onwait():
                if process.spawnerr:
                    raise RPCError(Faults.SPAWN_ERROR, name)

                process.transition()
                state = process.get_state()

                if state not in (ProcessStates.STARTING, ProcessStates.RUNNING):
                    raise RPCError(Faults.ABNORMAL_TERMINATION, name)

                if state == ProcessStates.RUNNING:
                    return True

                return NOT_DONE_YET

            onwait.delay = 0.05
            onwait.rpcinterface = self
            return onwait  # deferred
        return True

    def startProcessGroup(self, name, wait=True):
        """ Start all processes in the group named 'name'

        @param string name     The group name
        @param boolean wait    Wait for each process to be fully started
        @return array result   An array of process status info structs
        """
        self._update('startProcessGroup')

        group = self.supervisord.process_groups.get(name)

        if group is None:
            raise RPCError(Faults.BAD_NAME, name)

        processes = list(group.processes.values())
        processes.sort()
        processes = [(group, process) for process in processes]

        startall = make_allfunc(processes, isNotRunning, self.startProcess,
                                wait=wait)

        startall.delay = 0.05
        startall.rpcinterface = self
        return startall  # deferred

    def startAllProcesses(self, wait=True):
        """ Start all processes listed in the configuration file

        @param boolean wait    Wait for each process to be fully started
        @return array result   An array of process status info structs
        """
        self._update('startAllProcesses')

        processes = self._getAllProcesses()
        startall = make_allfunc(processes, isNotRunning, self.startProcess,
                                wait=wait)

        startall.delay = 0.05
        startall.rpcinterface = self
        return startall  # deferred

    def stopProcess(self, name, wait=True):
        """ Stop a process named by name

        @param string name  The name of the process to stop (or 'group:name')
        @param boolean wait        Wait for the process to be fully stopped
        @return boolean result     Always return True unless error
        """
        self._update('stopProcess')

        group, process = self._getGroupAndProcess(name)

        if process is None:
            group_name, process_name = split_namespec(name)
            return self.stopProcessGroup(group_name, wait)

        if process.get_state() not in RUNNING_STATES:
            raise RPCError(Faults.NOT_RUNNING, name)

        msg = process.stop()
        if msg is not None:
            raise RPCError(Faults.FAILED, msg)

        # We'll try to reap any killed child. FWIW, reap calls waitpid, and
        # then, if waitpid returns a pid, calls finish() on the process with
        # that pid, which drains any I/O from the process' dispatchers and
        # changes the process' state.  I chose to call reap without once=True
        # because we don't really care if we reap more than one child.  Even if
        # we only reap one child. we may not even be reaping the child that we
        # just stopped (this is all async, and process.stop() may not work, and
        # we'll need to wait for SIGKILL during process.transition() as the
        # result of normal select looping).

        self.supervisord.reap()

        if wait and process.get_state() not in STOPPED_STATES:

            def onwait():
                # process will eventually enter a stopped state by
                # virtue of the supervisord.reap() method being called
                # during normal operations
                process.stop_report(
                )
                if process.get_state() not in STOPPED_STATES:
                    return NOT_DONE_YET
                return True

            onwait.delay = 0.05
            onwait.rpcinterface = self
            return onwait  # deferred
        return True

    def stopProcessGroup(self, name, wait=True):
        """ Stop all processes in the process group named 'name'

        @param string name     The group name
        @param boolean wait    Wait for each process to be fully stopped
        @return array result   An array of process status info structs
        """
        self._update('stopProcessGroup')

        group = self.supervisord.process_groups.get(name)

        if group is None:
            raise RPCError(Faults.BAD_NAME, name)

        processes = list(group.processes.values())
        processes.sort()
        processes = [(group, process) for process in processes]

        killall = make_allfunc(processes, isRunning, self.stopProcess,
                               wait=wait)

        killall.delay = 0.05
        killall.rpcinterface = self
        return killall  # deferred

    def stopAllProcesses(self, wait=True):
        """ Stop all processes in the process list

        @param  boolean wait   Wait for each process to be fully stopped
        @return array result   An array of process status info structs
        """
        self._update('stopAllProcesses')

        processes = self._getAllProcesses()

        killall = make_allfunc(processes, isRunning, self.stopProcess,
                               wait=wait)

        killall.delay = 0.05
        killall.rpcinterface = self
        return killall  # deferred

    def signalProcess(self, name, signal):
        """ Send an arbitrary UNIX signal to the process named by name

        @param string name    Name of the process to signal (or 'group:name')
        @param string signal  Signal to send, as name ('HUP') or number ('1')
        @return boolean
        """

        self._update('signalProcess')

        group, process = self._getGroupAndProcess(name)

        if process is None:
            group_name, process_name = split_namespec(name)
            return self.signalProcessGroup(group_name, signal=signal)

        try:
            sig = signal_number(signal)
        except ValueError:
            raise RPCError(Faults.BAD_SIGNAL, signal)

        if process.get_state() not in SIGNALLABLE_STATES:
            raise RPCError(Faults.NOT_RUNNING, name)

        msg = process.signal(sig)

        if not msg is None:
            raise RPCError(Faults.FAILED, msg)

        return True

    def signalProcessGroup(self, name, signal):
        """ Send a signal to all processes in the group named 'name'

        @param string name    The group name
        @param string signal  Signal to send, as name ('HUP') or number ('1')
        @return array
        """

        group = self.supervisord.process_groups.get(name)
        self._update('signalProcessGroup')

        if group is None:
            raise RPCError(Faults.BAD_NAME, name)

        processes = list(group.processes.values())
        processes.sort()
        processes = [(group, process) for process in processes]

        sendall = make_allfunc(processes, isSignallable, self.signalProcess,
                               signal=signal)
        result = sendall()
        self._update('signalProcessGroup')

        return result

    def signalAllProcesses(self, signal):
        """ Send a signal to all processes in the process list

        @param string signal  Signal to send, as name ('HUP') or number ('1')
        @return array         An array of process status info structs
        """
        processes = self._getAllProcesses()
<<<<<<< HEAD
        signalall = make_allfunc(processes, isRunning, self.signalProcess,
                                 signal=signal)
=======
        signalall = make_allfunc(processes, isSignallable, self.signalProcess,
            signal=signal)
>>>>>>> 63042449
        result = signalall()
        self._update('signalAllProcesses')
        return result

    def getAllConfigInfo(self):
        """ Get info about all available process configurations. Each struct
        represents a single process (i.e. groups get flattened).

        @return array result  An array of process config info structs
        """
        self._update('getAllConfigInfo')

        configinfo = []
        for gconfig in self.supervisord.options.process_group_configs:
            inuse = gconfig.name in self.supervisord.process_groups
            for pconfig in gconfig.process_configs:
                d = {'autostart': pconfig.autostart,
                     'command': pconfig.command,
                     'exitcodes': pconfig.exitcodes,
                     'group': gconfig.name,
                     'group_prio': gconfig.priority,
                     'inuse': inuse,
                     'killasgroup': pconfig.killasgroup,
                     'name': pconfig.name,
                     'process_prio': pconfig.priority,
                     'redirect_stderr': pconfig.redirect_stderr,
                     'startretries': pconfig.startretries,
                     'startsecs': pconfig.startsecs,
                     'stdout_capture_maxbytes': pconfig.stdout_capture_maxbytes,
                     'stdout_events_enabled': pconfig.stdout_events_enabled,
                     'stdout_logfile': pconfig.stdout_logfile,
                     'stdout_logfile_backups': pconfig.stdout_logfile_backups,
                     'stdout_logfile_maxbytes': pconfig.stdout_logfile_maxbytes,
                     #'stdout_syslog': pconfig.stdout_syslog,
                     'stopsignal': int(pconfig.stopsignal), # enum on py3
                     'stopwaitsecs': pconfig.stopwaitsecs,
                     'stderr_capture_maxbytes': pconfig.stderr_capture_maxbytes,
                     'stderr_events_enabled': pconfig.stderr_events_enabled,
                     'stderr_logfile': pconfig.stderr_logfile,
                     'stderr_logfile_backups': pconfig.stderr_logfile_backups,
                     'stderr_logfile_maxbytes': pconfig.stderr_logfile_maxbytes,
                     #'stderr_syslog': pconfig.stderr_syslog,
                    }
                # no support for these types in xml-rpc
                d.update((k, 'auto') for k, v in d.items() if v is Automatic)
                d.update((k, 'none') for k, v in d.items() if v is None)
                configinfo.append(d)

        configinfo.sort(key=lambda r: r['name'])
        return configinfo

    @staticmethod
    def _limit_max_size(value):
        """limits value to the maximum integer size"""
        return value if value < sys.maxsize else sys.maxsize

    def _interpretProcessInfo(self, info):
        state = info['state']

        if state == ProcessStates.RUNNING:
            start = self._limit_max_size(info['start'])
            now = self._limit_max_size(info['now'])
            start_dt = datetime.datetime(*time.gmtime(start)[:6])
            now_dt = datetime.datetime(*time.gmtime(now)[:6])
            uptime = now_dt - start_dt
            if _total_seconds(uptime) < 0:  # system time set back
                uptime = datetime.timedelta(0)
            desc = 'pid %s, uptime %s' % (info['pid'], uptime)

        elif state in (ProcessStates.FATAL, ProcessStates.BACKOFF):
            desc = info['spawnerr']
            if not desc:
                desc = 'unknown error (try "tail %s")' % info['name']

        elif state in (ProcessStates.STOPPED, ProcessStates.EXITED):
            if info['start']:
                stop = info['stop']
                stop_dt = datetime.datetime(*time.localtime(stop)[:7])
                desc = stop_dt.strftime('%b %d %I:%M %p')
            else:
                desc = 'Not started'

        else:
            desc = ''

        return desc

    def getProcessInfo(self, name):
        """ Get info about a process named name

        @param string name The name of the process (or 'group:name')
        @return struct result     A structure containing data about the process
        """
        self._update('getProcessInfo')

        group, process = self._getGroupAndProcess(name)

        if process is None:
            raise RPCError(Faults.BAD_NAME, name)

        # TODO timestamps are returned as xml-rpc integers for b/c but will
        # saturate the xml-rpc integer type in jan 2038 ("year 2038 problem").
        # future api versions should return timestamps as a different type.
        start = capped_int(process.laststart)
        stop = capped_int(process.laststop)
        now = capped_int(self._now())

        state = process.get_state()
        spawnerr = process.spawnerr or ''
        exitstatus = process.exitstatus or 0
        stdout_logfile = process.config.stdout_logfile or ''
        stderr_logfile = process.config.stderr_logfile or ''

        info = {
            'name': process.config.name,
            'group': group.config.name,
            'start': start,
            'stop': stop,
            'now': now,
            'state': state,
            'statename': getProcessStateDescription(state),
            'spawnerr': spawnerr,
            'exitstatus': exitstatus,
            'logfile': stdout_logfile,  # b/c alias
            'stdout_logfile': stdout_logfile,
            'stderr_logfile': stderr_logfile,
            'pid': process.pid,
        }

        description = self._interpretProcessInfo(info)
        info['description'] = description
        return info

    def _now(self): # pragma: no cover
        # this is here to service stubbing in unit tests
        return time.time()

    def getAllProcessInfo(self):
        """ Get info about all processes

        @return array result  An array of process status results
        """
        self._update('getAllProcessInfo')

        all_processes = self._getAllProcesses(lexical=True)

        output = []
        for group, process in all_processes:
            name = make_namespec(group.config.name, process.config.name)
            output.append(self.getProcessInfo(name))
        return output

    def _readProcessLog(self, name, offset, length, channel):
        group, process = self._getGroupAndProcess(name)

        if process is None:
            raise RPCError(Faults.BAD_NAME, name)

        logfile = getattr(process.config, '%s_logfile' % channel)

        if logfile is None or not os.path.exists(logfile):
            raise RPCError(Faults.NO_FILE, logfile)

        try:
            return as_string(readFile(logfile, int(offset), int(length)))
        except ValueError as inst:
            why = inst.args[0]
            raise RPCError(getattr(Faults, why))

    def readProcessStdoutLog(self, name, offset, length):
        """ Read length bytes from name's stdout log starting at offset

        @param string name        the name of the process (or 'group:name')
        @param int offset         offset to start reading from.
        @param int length         number of bytes to read from the log.
        @return string result     Bytes of log
        """
        self._update('readProcessStdoutLog')
        return self._readProcessLog(name, offset, length, 'stdout')

    readProcessLog = readProcessStdoutLog  # b/c alias

    def readProcessStderrLog(self, name, offset, length):
        """ Read length bytes from name's stderr log starting at offset

        @param string name        the name of the process (or 'group:name')
        @param int offset         offset to start reading from.
        @param int length         number of bytes to read from the log.
        @return string result     Bytes of log
        """
        self._update('readProcessStderrLog')
        return self._readProcessLog(name, offset, length, 'stderr')

    def _tailProcessLog(self, name, offset, length, channel):
        group, process = self._getGroupAndProcess(name)

        if process is None:
            raise RPCError(Faults.BAD_NAME, name)

        logfile = getattr(process.config, '%s_logfile' % channel)

        if logfile is None or not os.path.exists(logfile):
            return ['', 0, False]

        return tailFile(logfile, int(offset), int(length))

    def tailProcessStdoutLog(self, name, offset, length):
        """
        Provides a more efficient way to tail the (stdout) log than
        readProcessStdoutLog().  Use readProcessStdoutLog() to read
        chunks and tailProcessStdoutLog() to tail.

        Requests (length) bytes from the (name)'s log, starting at
        (offset).  If the total log size is greater than (offset +
        length), the overflow flag is set and the (offset) is
        automatically increased to position the buffer at the end of
        the log.  If less than (length) bytes are available, the
        maximum number of available bytes will be returned.  (offset)
        returned is always the last offset in the log +1.

        @param string name         the name of the process (or 'group:name')
        @param int offset          offset to start reading from
        @param int length          maximum number of bytes to return
        @return array result       [string bytes, int offset, bool overflow]
        """
        self._update('tailProcessStdoutLog')
        return self._tailProcessLog(name, offset, length, 'stdout')

    tailProcessLog = tailProcessStdoutLog  # b/c alias

    def tailProcessStderrLog(self, name, offset, length):
        """
        Provides a more efficient way to tail the (stderr) log than
        readProcessStderrLog().  Use readProcessStderrLog() to read
        chunks and tailProcessStderrLog() to tail.

        Requests (length) bytes from the (name)'s log, starting at
        (offset).  If the total log size is greater than (offset +
        length), the overflow flag is set and the (offset) is
        automatically increased to position the buffer at the end of
        the log.  If less than (length) bytes are available, the
        maximum number of available bytes will be returned.  (offset)
        returned is always the last offset in the log +1.

        @param string name         the name of the process (or 'group:name')
        @param int offset          offset to start reading from
        @param int length          maximum number of bytes to return
        @return array result       [string bytes, int offset, bool overflow]
        """
        self._update('tailProcessStderrLog')
        return self._tailProcessLog(name, offset, length, 'stderr')

    def clearProcessLogs(self, name):
        """ Clear the stdout and stderr logs for the named process and
        reopen them.

        @param string name   The name of the process (or 'group:name')
        @return boolean result      Always True unless error
        """
        self._update('clearProcessLogs')

        group, process = self._getGroupAndProcess(name)

        if process is None:
            raise RPCError(Faults.BAD_NAME, name)

        try:
            # implies a reopen
            process.removelogs()
        except (IOError, OSError):
            raise RPCError(Faults.FAILED, name)
        return True

    clearProcessLog = clearProcessLogs  # b/c alias

    def clearAllProcessLogs(self):
        """ Clear all process log files

        @return array result   An array of process status info structs
        """
        self._update('clearAllProcessLogs')
        results = []
        callbacks = []

        all_processes = self._getAllProcesses()

        for group, process in all_processes:
            callbacks.append((group, process, self.clearProcessLog))

        def clearall():
            if not callbacks:
                return results

            group, process, callback = callbacks.pop(0)
            name = make_namespec(group.config.name, process.config.name)
            try:
                callback(name)
            except RPCError as e:
                results.append(
                    {'name': process.config.name,
                     'group': group.config.name,
                     'status': e.code,
                     'description': e.text})
            else:
                results.append(
                    {'name': process.config.name,
                     'group': group.config.name,
                     'status': Faults.SUCCESS,
                     'description': 'OK'}
                )

            if callbacks:
                return NOT_DONE_YET

            return results

        clearall.delay = 0.05
        clearall.rpcinterface = self
        return clearall  # deferred

    def sendProcessStdin(self, name, chars):
        """ Send a string of chars to the stdin of the process name.
        If non-7-bit data is sent (unicode), it is encoded to utf-8
        before being sent to the process' stdin.  If chars is not a
        string or is not unicode, raise INCORRECT_PARAMETERS.  If the
        process is not running, raise NOT_RUNNING.  If the process'
        stdin cannot accept input (e.g. it was closed by the child
        process), raise NO_FILE.

        @param string name        The process name to send to (or 'group:name')
        @param string chars       The character data to send to the process
        @return boolean result    Always return True unless error
        """
        self._update('sendProcessStdin')

        if not isinstance(chars, (str, bytes, unicode)):
            raise RPCError(Faults.INCORRECT_PARAMETERS, chars)

        chars = as_bytes(chars)

        group, process = self._getGroupAndProcess(name)

        if process is None:
            raise RPCError(Faults.BAD_NAME, name)

        if not process.pid or process.killing:
            raise RPCError(Faults.NOT_RUNNING, name)

        try:
            process.write(chars)
        except OSError as why:
            if why.args[0] == errno.EPIPE:
                raise RPCError(Faults.NO_FILE, name)
            else:
                raise

        return True

    def sendRemoteCommEvent(self, type, data):
        """ Send an event that will be received by event listener
        subprocesses subscribing to the RemoteCommunicationEvent.

        @param  string  type  String for the "type" key in the event header
        @param  string  data  Data for the event body
        @return boolean       Always return True unless error
        """
        if isinstance(type, unicode):
            type = type.encode('utf-8')
        if isinstance(data, unicode):
            data = data.encode('utf-8')

        notify(
            RemoteCommunicationEvent(type, data)
        )

        return True

def _total_seconds(timedelta):
    return ((timedelta.days * 86400 + timedelta.seconds) * 10**6 +
                timedelta.microseconds) / 10**6

def make_allfunc(processes, predicate, func, **extra_kwargs):
    """ Return a closure representing a function that calls a
    function for every process, and returns a result """

    callbacks = []
    results = []

    def allfunc(processes=processes,
                predicate=predicate,
                func=func,
                extra_kwargs=extra_kwargs,
                callbacks=callbacks,  # used only to fool scoping, never passed by caller
                results=results):  # used only to fool scoping, never passed by caller

        if not callbacks:
            for group, process in processes:
                name = make_namespec(group.config.name, process.config.name)
                if predicate(process):
                    try:
                        callback = func(name, **extra_kwargs)
                    except RPCError as e:
                        results.append({
                            'name': process.config.name,
                            'group': group.config.name,
                            'status': e.code,
                            'description': e.text
                        })
                        continue
                    if isinstance(callback, types.FunctionType):
                        callbacks.append((group, process, callback))
                    else:
                        results.append({
                            'name': process.config.name,
                            'group': group.config.name,
                            'status': Faults.SUCCESS,
                            'description': 'OK'
                        })

        if not callbacks:
            return results

        for struct in callbacks[:]:
            group, process, cb = struct
            try:
                value = cb()
            except RPCError as e:
                results.append({
                    'name': process.config.name,
                    'group': group.config.name,
                    'status': e.code,
                    'description': e.text
                })
                callbacks.remove(struct)
            else:
                if value is not NOT_DONE_YET:
                    results.append({
                        'name': process.config.name,
                        'group': group.config.name,
                        'status': Faults.SUCCESS,
                        'description': 'OK'
                    })
                    callbacks.remove(struct)

        if callbacks:
            return NOT_DONE_YET

        return results

    # XXX the above implementation has a weakness inasmuch as the
    # first call into each individual process callback will always
    # return NOT_DONE_YET, so they need to be called twice.  The
    # symptom of this is that calling this method causes the
    # client to block for much longer than it actually requires to
    # kill all of the running processes.  After the first call to
    # the killit callback, the process is actually dead, but the
    # above killall method processes the callbacks one at a time
    # during the select loop, which, because there is no output
    # from child processes after e.g. stopAllProcesses is called,
    # is not busy, so hits the timeout for each callback.  I
    # attempted to make this better, but the only way to make it
    # better assumes totally synchronous reaping of child
    # processes, which requires infrastructure changes to
    # supervisord that are scary at the moment as it could take a
    # while to pin down all of the platform differences and might
    # require a C extension to the Python signal module to allow
    # the setting of ignore flags to signals.
    return allfunc


def isRunning(process):
    return process.get_state() in RUNNING_STATES

def isNotRunning(process):
    return not isRunning(process)

<<<<<<< HEAD
=======
def isSignallable(process):
    if process.get_state() in SIGNALLABLE_STATES:
        return True
>>>>>>> 63042449

# this is not used in code but referenced via an entry point in the conf file
def make_main_rpcinterface(supervisord):
    return SupervisorNamespaceRPCInterface(supervisord)<|MERGE_RESOLUTION|>--- conflicted
+++ resolved
@@ -40,19 +40,10 @@
 from supervisor.states import (
     RUNNING_STATES,
     STOPPED_STATES,
-<<<<<<< HEAD
-    ProcessStates,
-)
-from supervisor.xmlrpc import (
-    Faults,
-    RPCError
-)
-
-API_VERSION = '3.0'
-=======
     SIGNALLABLE_STATES
     )
->>>>>>> 63042449
+
+API_VERSION = '3.0'
 
 
 class SupervisorNamespaceRPCInterface(object):
@@ -597,13 +588,8 @@
         @return array         An array of process status info structs
         """
         processes = self._getAllProcesses()
-<<<<<<< HEAD
-        signalall = make_allfunc(processes, isRunning, self.signalProcess,
+        signalall = make_allfunc(processes, isSignallable, self.signalProcess,
                                  signal=signal)
-=======
-        signalall = make_allfunc(processes, isSignallable, self.signalProcess,
-            signal=signal)
->>>>>>> 63042449
         result = signalall()
         self._update('signalAllProcesses')
         return result
@@ -1080,12 +1066,9 @@
 def isNotRunning(process):
     return not isRunning(process)
 
-<<<<<<< HEAD
-=======
 def isSignallable(process):
     if process.get_state() in SIGNALLABLE_STATES:
         return True
->>>>>>> 63042449
 
 # this is not used in code but referenced via an entry point in the conf file
 def make_main_rpcinterface(supervisord):
