import errno
<<<<<<< HEAD
import os
import shlex
import subprocess
import time
import traceback
import signal
from functools import total_ordering
import win32api
import win32job
import win32process
import win32con
=======
import functools
import os
import signal
import shlex
import time
import traceback
>>>>>>> cc6f34ce

from supervisor.compat import maxint
from supervisor.compat import as_bytes
from supervisor.compat import as_string
from supervisor.compat import PY2
from supervisor import events
from supervisor.compat import StringIO
from supervisor.compat import unicode

from supervisor.datatypes import RestartUnconditionally
from supervisor.dispatchers import EventListenerStates
from supervisor.medusa import asyncore_25 as asyncore
from supervisor.options import (
    ProcessException,
    BadCommand,
    signame,
    decode_wait_status
)
from supervisor.psutil.subproc import LoginSTARTUPINFO
from supervisor.psutil import DummyPopen
from supervisor.psutil import subproc
from supervisor.socket_manager import SocketManager
from supervisor.states import (
    ProcessStates,
    STOPPED_STATES,
    SupervisorStates,
    getProcessStateDescription
)


class ProcessJobHandler(object):
    """
    Creates a container in which subprocesses will reside
    https://stackoverflow.com/questions/23434842/python-how-to-kill-child-processes-when-parent-dies/23587108#23587108
    """

    def __init__(self, suffix):
        self.hJob = win32job.CreateJobObject(None, "SupervisorJob{}".format(suffix))
        extended_info = win32job.QueryInformationJobObject(self.hJob, win32job.JobObjectExtendedLimitInformation)
        extended_info['BasicLimitInformation']['LimitFlags'] = win32job.JOB_OBJECT_LIMIT_KILL_ON_JOB_CLOSE
        win32job.SetInformationJobObject(self.hJob, win32job.JobObjectExtendedLimitInformation, extended_info)

    def add_child(self, pid):
        """Adds the child process to the job"""
        # Convert process id to process handle
        perms = win32con.PROCESS_TERMINATE | win32con.PROCESS_SET_QUOTA
        hProcess = win32api.OpenProcess(perms, False, pid)
        win32job.AssignProcessToJobObject(self.hJob, hProcess)

    def terminate(self):
        win32job.TerminateJobObject(self.hJob, 0)


class ProcessCpuHandler(object):
    class priority(object):
        realtime = win32process.REALTIME_PRIORITY_CLASS
        high = win32process.HIGH_PRIORITY_CLASS
        above = win32process.ABOVE_NORMAL_PRIORITY_CLASS
        normal = win32process.NORMAL_PRIORITY_CLASS
        below = win32process.BELOW_NORMAL_PRIORITY_CLASS
        idle = win32process.IDLE_PRIORITY_CLASS
        default = "normal"

    def __init__(self, pid=None):
        self.pHandle = self._get_handle_for_pid(pid=pid, ro=False)

    def set_affinity_mask(self, value):
        """
        Sets the number of cores dedicated to a process
        CPU3 CPU2 CPU1 CPU0  Bin  Hex
        ---- ---- ---- ----  ---  ---
        OFF  OFF  OFF  ON  = 0001 = 1
        OFF  OFF  ON   OFF = 0010 = 2
        OFF  OFF  ON   ON  = 0011 = 3
        OFF  ON   OFF  OFF = 0100 = 4
        OFF  ON   OFF  ON  = 0101 = 5
        OFF  ON   ON   OFF = 0110 = 6
        OFF  ON   ON   ON  = 0111 = 7
        ON   OFF  OFF  OFF = 1000 = 8
        ON   OFF  OFF  ON  = 1001 = 9
        ON   OFF  ON   OFF = 1010 = A
        ON   OFF  ON   ON  = 1011 = B
        ON   ON   OFF  OFF = 1100 = C
        ON   ON   OFF  ON  = 1101 = D
        ON   ON   ON   OFF = 1110 = E
        ON   ON   ON   ON  = 1111 = F
        :param value: int mask
        :return: current
        """
        current = self.get_affinity_mask()
        try:
            win32process.SetProcessAffinityMask(self.pHandle, value)
        except win32process.error as e:
            raise ValueError(e)
        return current

    def get_affinity_mask(self):
        try:
            return win32process.GetProcessAffinityMask(self.pHandle)[0]
        except win32process.error as e:
            raise ValueError(e)

    def set_priority(self, value=priority.default):
        """ Set The Priority of a Windows Process """
        win32process.SetPriorityClass(self.pHandle, getattr(self.priority, value))

    @staticmethod
    def _get_handle_for_pid(pid, ro=True):
        if pid is None:
            pHandle = win32process.GetCurrentProcess()
        else:
            flags = win32con.PROCESS_QUERY_INFORMATION
            if not ro:
                flags |= win32con.PROCESS_SET_INFORMATION
            try:
                pHandle = win32api.OpenProcess(flags, False, pid)
            except win32process.error as e:
                raise ValueError(e)
        return pHandle


@functools.total_ordering
class Subprocess(object):
    """A class to manage a subprocess."""

    # Initial state; overridden by instance variables

    pid = 0  # Subprocess pid; 0 when not running
    config = None  # ProcessConfig instance
    state = None  # process state code
    listener_state = None  # listener state code (if we're an event listener)
    event = None  # event currently being processed (if we're an event listener)
    laststart = 0  # Last time the subprocess was started; 0 if never
    laststop = 0  # Last time the subprocess was stopped; 0 if never
    laststopreport = 0 # Last time "waiting for x to stop" logged, to throttle
    delay = 0  # If nonzero, delay starting or killing until this time
    administrative_stop = False  # true if process has been stopped by an admin
    system_stop = False  # true if process has been stopped by the system
    killing = False # true if we are trying to kill this process
    backoff = 0  # backoff counter (to startretries)
    dispatchers = None  # asyncore output dispatchers (keyed by fd)
    pipes = None  # map of channel name to file descriptor #
    exitstatus = None  # status attached to dead process by finish()
    spawnerr = None  # error message attached by spawn() if any
    group = None  # ProcessGroup instance if process is in the group
    process = None  # The actual process executed subprocess.Popen

    def __init__(self, config):
        """Constructor.

        Argument is a ProcessConfig instance.
        """
        self.config = config
        self.dispatchers = {}
        self.pipes = {}
        self.state = ProcessStates.STOPPED

    def removelogs(self):
        for dispatcher in self.dispatchers.values():
            if hasattr(dispatcher, 'removelogs'):
                dispatcher.removelogs()

    def reopenlogs(self):
        for dispatcher in self.dispatchers.values():
            if hasattr(dispatcher, 'reopenlogs'):
                dispatcher.reopenlogs()

    def drain(self):
        for dispatcher in self.dispatchers.values():
            # note that we *must* call readable() for every
            # dispatcher, as it may have side effects for a given
            # dispatcher (eg. call handle_listener_state_change for
            # event listener processes)
            if dispatcher.readable():
                dispatcher.handle_read_event()
            if dispatcher.writable():
                dispatcher.handle_write_event()

    def write(self, chars):
        if not self.pid or self.killing:
            raise OSError(errno.EPIPE, "Process already closed")

        stdin_fd = self.pipes['stdin']
        if stdin_fd is None:
            raise OSError(errno.EPIPE, "Process has no stdin channel")

        dispatcher = self.dispatchers[stdin_fd]
        if dispatcher.closed:
            raise OSError(errno.EPIPE, "Process' stdin channel is closed")

        dispatcher.input_buffer += chars
        dispatcher.flush()  # this must raise EPIPE if the pipe is closed

    def get_execv_args(self):
        """Internal: turn a program name into a file name, using $PATH,
        make sure it exists / is executable, raising a ProcessException
        if not """
        try:
            commandargs = shlex.split(self.config.command)
        except ValueError as e:
            raise BadCommand("can't parse command %r: %s" % \
                             (self.config.command, str(e)))

        if commandargs:
            program = commandargs[0]
        else:
            raise BadCommand("command is empty")

        if os.path.isabs(program):
            filename = program
            try:
                st = self.config.options.stat(filename)
            except OSError:
                st = None

        else:
            path = self.config.get_path()
            found = None
            st = None
            for dir in path:
                found = os.path.join(dir, program)
                try:
                    st = self.config.options.stat(found)
                except OSError:
                    pass
                else:
                    break
            if st is None:
                filename = program
            else:
                filename = found

        # check_execv_args will raise a ProcessException if the execv
        # args are bogus, we break it out into a separate options
        # method call here only to service unit tests
        self.config.options.check_execv_args(filename, commandargs, st)

        return filename, commandargs

    event_map = {
        ProcessStates.BACKOFF: events.ProcessStateBackoffEvent,
        ProcessStates.FATAL: events.ProcessStateFatalEvent,
        ProcessStates.UNKNOWN: events.ProcessStateUnknownEvent,
        ProcessStates.STOPPED: events.ProcessStateStoppedEvent,
        ProcessStates.EXITED: events.ProcessStateExitedEvent,
        ProcessStates.RUNNING: events.ProcessStateRunningEvent,
        ProcessStates.STARTING: events.ProcessStateStartingEvent,
        ProcessStates.STOPPING: events.ProcessStateStoppingEvent,
    }

    def change_state(self, new_state, expected=True):
        old_state = self.state
        if new_state is old_state:
            # exists for unit tests
            return False

        event_class = self.event_map.get(new_state)
        if event_class is not None:
            event = event_class(self, old_state, expected)
            events.notify(event)

        if new_state == ProcessStates.BACKOFF:
            now = time.time()
            self.backoff += 1
            self.delay = now + (self.backoff * 10.0)

        self.state = new_state

    def _assertInState(self, *states):
        if self.state not in states:
            current_state = getProcessStateDescription(self.state)
            allowable_states = ' '.join(map(getProcessStateDescription, states))
            processname = as_string(self.config.name)
            raise AssertionError('Assertion failed for %s: %s not in %s' % (
                processname, current_state, allowable_states))

    def record_spawnerr(self, msg):
        self.spawnerr = msg
        self.config.options.logger.info("spawnerr: %s" % msg)

    def close_all_dispatchers(self):
        """Ends the execution of the data reading threads"""
        for fd in self.dispatchers:
            dispatcher = self.dispatchers[fd]
            if dispatcher.readable():  # final read output
                dispatcher.handle_read_event()
            dispatcher.close()

    def spawn(self):
        """Start the subprocess.  It must not be running already.

        Return the process id.  If the fork() call fails, return None.
        """
        options = self.config.options
        processname = as_string(self.config.name)

        if self.pid:
            msg = 'process \'%s\' already running' % processname
            options.logger.warn(msg)
            return

        self.killing = False
        self.spawnerr = None
        self.exitstatus = None
        self.system_stop = False
        self.administrative_stop = False

        self.laststart = time.time()

        self._assertInState(
            ProcessStates.EXITED,
            ProcessStates.FATAL,
            ProcessStates.BACKOFF,
            ProcessStates.STOPPED
        )
        self.change_state(ProcessStates.STARTING)

        try:
            filename, argv = self.get_execv_args()
        except ProcessException as what:
            self.record_spawnerr(what.args[0])
            self._assertInState(ProcessStates.STARTING)
            self.change_state(ProcessStates.BACKOFF)
            return

        # for compatibility with the original api
        forkpid = options.fork()

        self._spawn_as_child(filename, argv)

        # under tests
        if forkpid != 0 and not self.process:
            self.process = DummyPopen()
            self.pid = self.process.pid

        try:
            self.dispatchers, self.pipes = self.config.make_dispatchers(self)
        except (OSError, IOError) as why:
            code = why.args[0]
            if code == errno.EMFILE:
                # too many file descriptors open
                msg = 'too many open files to spawn \'%s\'' % processname
            else:
                msg = 'unknown error making dispatchers for \'%s\': %s' % (
                      processname, errno.errorcode.get(code, code))
            self.record_spawnerr(msg)
            self._assertInState(ProcessStates.STARTING)
            self.change_state(ProcessStates.BACKOFF)
            return

        # returns the process pid. None if failed
        return self.process.pid if self.process else None

    def _setup_system_resource(self):
        # Adds the process to the job
        options = self.config.options
        job_handler = options.job_handler
        if self.config.systemjob and isinstance(job_handler, ProcessJobHandler):
            try:
                job_handler.add_child(self.pid)
            except Exception as err:
                options.logger.error("subprocess job add: %s" % err)
        try:
            cpu_handler = ProcessCpuHandler(self.pid)
        except Exception as err:
            options.logger.error("subprocess cpu: %s" % err)
            cpu_handler = None
        if cpu_handler:
            try:
                # Configures the process cpu priority
                if self.config.cpupriority:
                    cpu_handler.set_priority(self.config.cpupriority)
            except Exception as err:
                options.logger.error("subprocess cpu priority: %s" % err)
            try:
                # Sets the number of cores to process
                if self.config.cpuaffinity > 0:
                    cpu_handler.set_affinity_mask(self.config.cpuaffinity)
            except Exception as err:
                options.logger.error("subprocess cpu affinity: %s" % err)

    @classmethod
    def execute(cls, filename, argv, **kwargs):
        """Runs a new process and returns its reference"""
        redirect_stderr = kwargs.pop('redirect_stderr', False)
        user = kwargs.pop('user', None)
        pwd = kwargs.pop('pwd', None)
        kwargs.update(dict(
            # Prevents the supervisor from inheriting the signal when expected by the process.
            creationflags=subprocess.CREATE_NEW_PROCESS_GROUP,
            stdout=subprocess.PIPE,
            stdin=subprocess.PIPE,
            bufsize=1024 * 2,  # 2Kb
            close_fds=False
        ))
        # stderr goes to stdout
        if redirect_stderr:
            kwargs['stderr'] = subprocess.STDOUT
        else:
            kwargs['stderr'] = subprocess.PIPE
        # user session
        if user and pwd:
            kwargs['startupinfo'] = LoginSTARTUPINFO(
                user, pwd,
                startupinfo=kwargs.get('startupinfo')
            )
            subproc_open = subproc.WPopen
        else:
            subproc_open = subproc.Popen
        proc = subproc_open(argv, **kwargs)
        if proc.pid <= 0:
            raise OSError('failure initializing new process ' + ' '.join(argv))
        return proc

    def spawn_child_error(self, code=127):
        options = self.config.options
        options.write(2, 'supervisor: child process was not spawned\n')
        options._exit(code)  # exit process with code for spawn failure

    def _spawn_as_child(self, filename, argv):
        options = self.config.options
        # try:
        # prevent child from receiving signals sent to the
        # parent by calling os.setpgrp to create a new process
        # group for the child; this prevents, for instance,
        # the case of child processes being sent a SIGINT when
        # running supervisor in foreground mode and Ctrl-C in
        # the terminal window running supervisord is pressed.
        # Presumably it also prevents HUP, etc received by
        # supervisord from being sent to children.
        options.setpgrp()

        # set user
        try:
            setuid_msg = self.set_uid()
        except NotImplementedError:
            setuid_msg = None
        if setuid_msg:
            uid = self.config.uid
            msg = "couldn't setuid to %s: %s\n" % (uid, setuid_msg)
            options.logger.error("supervisor[process]: " + msg)
            options.write(2, "supervisor: " + msg)
            self.spawn_child_error()
            return  # finally clause will exit the child process

        # set environment
        env = os.environ.copy()
        env['SUPERVISOR_ENABLED'] = '1'
        serverurl = self.config.serverurl
        if serverurl is None:  # unset
            serverurl = self.config.options.serverurl  # might still be None
        if serverurl:
            env['SUPERVISOR_SERVER_URL'] = serverurl
        env['SUPERVISOR_PROCESS_NAME'] = self.config.name
        if self.group:
            env['SUPERVISOR_GROUP_NAME'] = self.group.config.name
        if self.config.environment is not None:
            env.update(self.config.environment)

        # Fixes bug in unicode strings env
        for key in env:
            if isinstance(key, unicode) or isinstance(env[key], unicode):
                value = env.pop(key)  # only way to update key unicode!
                key = key.encode('utf-8')
                env[key] = value.encode('utf-8')

        try:
            if self.config.umask is not None:
                options.setumask(self.config.umask)

            if self.config.directory:
                options.chdir(self.config.directory)

            try:
                self.process = options.execve(filename, argv, env)
            except NotImplementedError:
                kwargs = dict(
                    env=env,
                    cwd=self.config.directory,
                    redirect_stderr=self.config.redirect_stderr,
                    user=self.config.user,
                    pwd=self.config.pwd
                )
                self.process = self.execute(filename, argv, **kwargs)
        except OSError as why:
            code = errno.errorcode.get(why.args[0], why.args[0])
            msg = "couldn't exec %s: %s\n" % (argv[0], code)
            options.write(2, "supervisor: " + msg)
            self.record_spawnerr(msg)
        except:
            (file, fun, line), t, v, tbinfo = asyncore.compact_traceback()
            error = '%s, %s: file: %s line: %s' % (t, v, file, line)
            msg = "couldn't exec %s: %s\n" % (filename, error)
            options.write(2, "supervisor: " + msg)
            self.record_spawnerr(msg)

        if self.process is not None:
            self.pid = self.process.pid
            options.register_pid(self.process.pid, self)
            self.delay = time.time() + self.config.startsecs
            self.spawnerr = None  # no error
            if not isinstance(self.process, DummyPopen):
                self._setup_system_resource()
                options.logger.info('Spawned: %r with pid %s' % (self.config.name, self.pid))
            else:
                self.spawn_child_error()
        else:
            self.spawn_child_error()

    def _check_and_adjust_for_system_clock_rollback(self, test_time):
        """
        Check if system clock has rolled backward beyond test_time. If so, set
        affected timestamps to test_time.
        """
        if self.state == ProcessStates.STARTING:
            if test_time < self.laststart:
                self.laststart = test_time
            if self.delay > 0 and test_time < (self.delay - self.config.startsecs):
                self.delay = test_time + self.config.startsecs
        elif self.state == ProcessStates.RUNNING:
            if test_time > self.laststart and test_time < (self.laststart + self.config.startsecs):
                self.laststart = test_time - self.config.startsecs
        elif self.state == ProcessStates.STOPPING:
            if test_time < self.laststopreport:
                self.laststopreport = test_time
            if self.delay > 0 and test_time < (self.delay - self.config.stopwaitsecs):
                self.delay = test_time + self.config.stopwaitsecs
        elif self.state == ProcessStates.BACKOFF:
            if self.delay > 0 and test_time < (self.delay - self.backoff):
                self.delay = test_time + self.backoff

    def stop(self):
        """ Administrative stop """
        self.administrative_stop = True
        self.laststopreport = 0
        return self.kill(self.config.stopsignal)

    def stop_report(self):
        """ Log a 'waiting for x to stop' message with throttling. """
        if self.state == ProcessStates.STOPPING:
            now = time.time()

            self._check_and_adjust_for_system_clock_rollback(now)

            if now > (self.laststopreport + 2): # every 2 seconds
                self.config.options.logger.info(
                    'waiting for %s to stop' % as_string(self.config.name))
                self.laststopreport = now

    def give_up(self):
        self.delay = 0
        self.backoff = 0
        self.system_stop = True
        self._assertInState(ProcessStates.BACKOFF)
        self.change_state(ProcessStates.FATAL)

    def kill(self, sig):
        """Send a signal to the subprocess with the intention to kill
        it (to make it exit).  This may or may not actually kill it.

        Return None if the signal was sent, or an error message string
        if an error occurred or if the subprocess is not running.
        """
        now = time.time()
        options = self.config.options

        processname = as_string(self.config.name)
        # If the process is in BACKOFF and we want to stop or kill it, then
        # BACKOFF -> STOPPED.  This is needed because if startretries is a
        # large number and the process isn't starting successfully, the stop
        # request would be blocked for a long time waiting for the retries.
        if self.state == ProcessStates.BACKOFF:
            msg = ("Attempted to kill %s, which is in BACKOFF state." %
                   processname)
            options.logger.debug(msg)
            self.change_state(ProcessStates.STOPPED)
            return None

        if not self.pid:
            msg = "Attempted to kill %s with sig %s but it wasn't running" % (processname, signame(sig))
            options.logger.debug(msg)
            return msg

        # If we're in the stopping state, then we've already sent the stop
        # signal and this is the kill signal
        if self.state == ProcessStates.STOPPING:
            killasgroup = self.config.killasgroup
        else:
            killasgroup = self.config.stopasgroup

        as_group = ""
        if killasgroup:
            as_group = "process group "

        options.logger.debug('killing %s (pid %s) %swith signal %s'
                             % (processname,
                                self.pid,
                                as_group,
                                signame(sig))
                             )

        # RUNNING/STARTING/STOPPING -> STOPPING
        self.killing = True
        self.delay = now + self.config.stopwaitsecs
        # we will already be in the STOPPING state if we're doing a
        # SIGKILL as a result of overrunning stopwaitsecs
        self._assertInState(
            ProcessStates.RUNNING,
            ProcessStates.STARTING,
            ProcessStates.STOPPING
        )
        self.change_state(ProcessStates.STOPPING)

        pid = self.pid

        if killasgroup:
            # send to the whole process group instead
            pid = -self.pid

        try:
            try:
                options.kill(pid, sig)
            except OSError as exc:
                if exc.errno == errno.ESRCH:
                    msg = ("unable to signal %s (pid %s), it probably just exited "
                           "on its own: %s" % (processname, self.pid, str(exc)))
                    options.logger.debug(msg)
                    # we could change the state here but we intentionally do
                    # not.  we will do it during normal SIGCHLD processing.
                    return None
                raise
        except:
            tb = traceback.format_exc()
            tb = as_string(tb, errors='ignore')
            msg = 'unknown problem killing %s (%s):%s' % (processname,
                                                          self.pid, tb)
            options.logger.critical(msg)
            self.change_state(ProcessStates.UNKNOWN)
            self.killing = False
            self.delay = 0
            return msg

        return None

    def signal(self, sig):
        """Send a signal to the subprocess, without intending to kill it.

        Return None if the signal was sent, or an error message string
        if an error occurred or if the subprocess is not running.
        """
        options = self.config.options
        processname = as_string(self.config.name)
        if not self.pid:
            msg = ("attempted to send %s sig %s but it wasn't running" %
                   (processname, signame(sig)))
            options.logger.debug(msg)
            return msg

        options.logger.debug('sending %s (pid %s) sig %s'
                             % (processname,
                                self.pid,
                                signame(sig))
                             )

        self._assertInState(
            ProcessStates.RUNNING,
            ProcessStates.STARTING,
            ProcessStates.STOPPING
        )
        try:
<<<<<<< HEAD
            options.kill(self.pid, sig)
        except ValueError as e:  # signal not supported
            msg = 'problem sending sig %s (%s): %s' % (
                self.config.name, self.pid, str(e))
            tb = traceback.format_exc()
            tb = as_string(tb, errors='ignore')
            options.logger.error(tb)
            return msg
=======
            try:
                options.kill(self.pid, sig)
            except OSError as exc:
                if exc.errno == errno.ESRCH:
                    msg = ("unable to signal %s (pid %s), it probably just now exited "
                           "on its own: %s" % (processname, self.pid,
                           str(exc)))
                    options.logger.debug(msg)
                    # we could change the state here but we intentionally do
                    # not.  we will do it during normal SIGCHLD processing.
                    return None
                raise
>>>>>>> cc6f34ce
        except:
            tb = traceback.format_exc()
            tb = as_string(tb, errors='ignore')
            msg = 'unknown problem sending sig %s (%s):%s' % (
                processname, self.pid, tb)
            options.logger.critical(msg)
            self.change_state(ProcessStates.UNKNOWN)
            return msg

        return None

    def finish(self, pid, sts):
        """ The process was reaped and we need to report and manage its state
        """
        self.drain()
        es, msg = decode_wait_status(sts)
        now = time.time()

        self._check_and_adjust_for_system_clock_rollback(now)

        self.laststop = now
        processname = as_string(self.config.name)

        if now > self.laststart:
            too_quickly = now - self.laststart < self.config.startsecs
        else:
            too_quickly = False
            self.config.options.logger.warn(
                "process \'%s\' (%s) laststart time is in the future, don't "
                "know how long process was running so assuming it did "
                "not exit too quickly" % (processname, self.pid))

        exit_expected = es in self.config.exitcodes

        if self.killing:
            # likely the result of a stop request
            # implies STOPPING -> STOPPED
            self.killing = False
            self.delay = 0
            self.exitstatus = es

            msg = "stopped: %s (%s)" % (processname, msg)
            self._assertInState(ProcessStates.STOPPING)
            self.change_state(ProcessStates.STOPPED)

        elif too_quickly:
            # the program did not stay up long enough to make it to RUNNING
            # implies STARTING -> BACKOFF
            self.exitstatus = None
            self.spawnerr = 'Exited too quickly (process log may have details)'
            msg = "exited: %s (%s)" % (processname, msg + "; not expected")
            self._assertInState(ProcessStates.STARTING)
            self.change_state(ProcessStates.BACKOFF)

        else:
            # this finish was not the result of a stop request, the
            # program was in the RUNNING state but exited
            # implies RUNNING -> EXITED normally but see next comment
            self.delay = 0
            self.backoff = 0
            self.exitstatus = es

            # if the process was STARTING but a system time change causes
            # self.laststart to be in the future, the normal STARTING->RUNNING
            # transition can be subverted so we perform the transition here.
            if self.state == ProcessStates.STARTING:
                self.change_state(ProcessStates.RUNNING)

            self._assertInState(ProcessStates.RUNNING)

            if exit_expected:
                # expected exit code
                msg = "exited: %s (%s)" % (processname, msg + "; expected")
                self.change_state(ProcessStates.EXITED, expected=True)
            else:
                # unexpected exit code
                self.spawnerr = 'Bad exit code %s' % es
                msg = "exited: %s (%s)" % (processname, msg + "; not expected")
                self.change_state(ProcessStates.EXITED, expected=False)

        self.config.options.logger.info(msg)

        self.close_all_dispatchers()
        self.pid = 0
        self.pipes = {}
        self.dispatchers = {}
        self.process = None

        # if we died before we processed the current event (only happens
        # if we're an event listener), notify the event system that this
        # event was rejected so it can be processed again.
        if self.event is not None:
            # Note: this should only be true if we were in the BUSY
            # state when finish() was called.
            events.notify(events.EventRejectedEvent(self, self.event))
            self.event = None

    def set_uid(self):
        if self.config.uid is None:
            return
        msg = self.config.options.drop_privileges(self.config.uid)
        return msg

    def __lt__(self, other):
        return self.config.priority < other.config.priority

    def __eq__(self, other):
        # sort by priority
        return self.config.priority == other.config.priority

    def __repr__(self):
        # repr can't return anything other than a native string,
        # but the name might be unicode - a problem on Python 2.
        name = self.config.name
        if PY2:
            name = as_string(name).encode('unicode-escape')
        return '<Subprocess at %s with name %s in state %s>' % (
            id(self),
            name,
            getProcessStateDescription(self.get_state()))

    def get_state(self):
        return self.state

    def transition(self):
        now = time.time()
        state = self.state

        self._check_and_adjust_for_system_clock_rollback(now)

        logger = self.config.options.logger

        if self.config.options.mood > SupervisorStates.RESTARTING:
            # dont start any processes if supervisor is shutting down
            if state == ProcessStates.EXITED:
                if self.config.autorestart:
                    if self.config.autorestart is RestartUnconditionally:
                        # EXITED -> STARTING
                        self.spawn()

                    else:  # autorestart is RestartWhenExitUnexpected
                        if self.exitstatus not in self.config.exitcodes:
                            # EXITED -> STARTING
                            self.spawn()

            elif state == ProcessStates.STOPPED and not self.laststart:
                if self.config.autostart:
                    # STOPPED -> STARTING
                    self.spawn()

            elif state == ProcessStates.BACKOFF:
                if self.backoff <= self.config.startretries:
                    if now > self.delay:
                        # BACKOFF -> STARTING
                        self.spawn()

        processname = as_string(self.config.name)
        if state == ProcessStates.STARTING:
            if now - self.laststart > self.config.startsecs:
                # STARTING -> RUNNING if the proc has started
                # successfully and it has stayed up for at least
                # proc.config.startsecs,
                self.delay = 0
                self.backoff = 0
                self._assertInState(ProcessStates.STARTING)
                self.change_state(ProcessStates.RUNNING)

                msg = 'entered RUNNING state, process has stayed up for ' \
                      '> than %s seconds (startsecs)' % self.config.startsecs

                logger.info('success: %s %s' % (processname, msg))

        if state == ProcessStates.BACKOFF:
            if self.backoff > self.config.startretries:
                # BACKOFF -> FATAL if the proc has exceeded its number
                # of retries
                self.give_up()
                msg = ('entered FATAL state, too many start retries too '
                       'quickly')
                logger.info('gave up: %s %s' % (processname, msg))

        elif state == ProcessStates.STOPPING:
            time_left = self.delay - now
            if time_left <= 0:
                # kill processes which are taking too long to stop with a final
                # sigkill.  if this doesn't kill it, the process will be stuck
                # in the STOPPING state forever.
                self.config.options.logger.warn(
                    'killing \'%s\' (%s) with SIGTERM' % (processname,
                                                          self.pid))
                self.kill(signal.SIGTERM)


class FastCGISubprocess(Subprocess):
    """Extends Subprocess class to handle FastCGI subprocesses"""

    def __init__(self, config):
        Subprocess.__init__(self, config)
        self.fcgi_sock = None

    def before_spawn(self):
        """
        The FastCGI socket needs to be created by the parent before we fork
        """
        if self.group is None:
            raise NotImplementedError('No group set for FastCGISubprocess')
        if not hasattr(self.group, 'socket_manager'):
            raise NotImplementedError('No SocketManager set for '
                                      '%s:%s' % (self.group, dir(self.group)))
        self.fcgi_sock = self.group.socket_manager.get_socket()

    @property
    def has_shared_socket(self):
        """Whether socket sharing is possible"""
        return self.fcgi_sock and self.config.socket_fd_param

    def get_execv_args(self):
        filename, commandargs = super(FastCGISubprocess, self).get_execv_args()
        if self.has_shared_socket:
            # passes the fd from the shared socket to the socket
            socket_fd = self.fcgi_sock.fileno()
            commandargs.extend([self.config.socket_fd_param, str(socket_fd)])
        return filename, commandargs

    def execute(self, filename, argv, **kwargs):
        if self.has_shared_socket and not PY2:
            # shares the fd with the fastcgi process
            kwargs['startupinfo'] = subprocess.STARTUPINFO(lpAttributeList={
                'handle_list': [self.fcgi_sock.fileno()]
            })
        return super(FastCGISubprocess, self).execute(filename, argv, **kwargs)

    def spawn(self):
        """
        Overrides Subprocess.spawn() so we can hook in before it happens
        """
        self.before_spawn()
        pid = Subprocess.spawn(self)
        if pid is None:
            # Remove object reference to decrement the reference count on error
            self.fcgi_sock = None
        return pid

    def after_finish(self):
        """
        Releases reference to FastCGI socket when process is reaped
        """
        # Remove object reference to decrement the reference count
        self.fcgi_sock = None

    def finish(self, pid, sts):
        """
        Overrides Subprocess.finish() so we can hook in after it happens
        """
        retval = Subprocess.finish(self, pid, sts)
        self.after_finish()
        return retval

    def _prepare_child_fds(self):
        """
        Overrides Subprocess._prepare_child_fds()
        The FastCGI socket needs to be set to file descriptor 0 in the child
        """
        sock_fd = self.fcgi_sock.fileno()

        options = self.config.options
        options.dup2(sock_fd, 0)
        options.dup2(self.pipes['child_stdout'], 1)
        if self.config.redirect_stderr:
            options.dup2(self.pipes['child_stdout'], 2)
        else:
            options.dup2(self.pipes['child_stderr'], 2)
        for i in range(3, options.minfds):
            options.close_fd(i)

<<<<<<< HEAD

@total_ordering
=======
@functools.total_ordering
>>>>>>> cc6f34ce
class ProcessGroupBase(object):
    def __init__(self, config):
        self.config = config
        self.processes = {}
        for pconfig in self.config.process_configs:
            self.processes[pconfig.name] = pconfig.make_process(self)

    def __lt__(self, other):
        return self.config.priority < other.config.priority

    def __eq__(self, other):
        return self.config.priority == other.config.priority

    def __repr__(self):
        # repr can't return anything other than a native string,
        # but the name might be unicode - a problem on Python 2.
        name = self.config.name
        if PY2:
            name = as_string(name).encode('unicode-escape')
        return '<%s instance at %s named %s>' % (self.__class__, id(self),
                                                 name)

    def removelogs(self):
        for process in self.processes.values():
            process.removelogs()

    def reopenlogs(self):
        for process in self.processes.values():
            process.reopenlogs()

    def stop_all(self):
        processes = list(self.processes.values())
        processes.sort()
        processes.reverse()  # stop in desc priority order

        for proc in processes:
            state = proc.get_state()
            if state == ProcessStates.RUNNING:
                # RUNNING -> STOPPING
                proc.stop()
            elif state == ProcessStates.STARTING:
                # STARTING -> STOPPING
                proc.stop()
            elif state == ProcessStates.BACKOFF:
                # BACKOFF -> FATAL
                proc.give_up()

    def get_unstopped_processes(self):
        """ Processes which aren't in a state that is considered 'stopped' """
        return [x for x in self.processes.values() if x.get_state() not in
                STOPPED_STATES]

    def get_dispatchers(self):
        dispatchers = {}
        for process in self.processes.values():
            dispatchers.update(process.dispatchers)
        return dispatchers

    def before_remove(self):
        pass


class ProcessGroup(ProcessGroupBase):
    def transition(self):
        for proc in self.processes.values():
            proc.transition()


class FastCGIProcessGroup(ProcessGroup):
    def __init__(self, config, **kwargs):
        ProcessGroup.__init__(self, config)
        sockManagerKlass = kwargs.get('socketManager', SocketManager)
        self.socket_manager = sockManagerKlass(config.socket_config,
                                               logger=config.options.logger)
        # It's not required to call get_socket() here but we want
        # to fail early during start up if there is a config error
        try:
            self.socket_manager.get_socket()
        except Exception as e:
            raise ValueError(
                'Could not create FastCGI socket %s: %s' % (
                    self.socket_manager.config(), e)
            )


class EventListenerPool(ProcessGroupBase):
    def __init__(self, config):
        ProcessGroupBase.__init__(self, config)
        self.event_buffer = []
        self.serial = -1
        self.last_dispatch = 0
        self.dispatch_throttle = 0  # in seconds: .00195 is an interesting one
        self._subscribe()

    def handle_rejected(self, event):
        process = event.process
        procs = self.processes.values()
        if process in procs:  # this is one of our processes
            # rebuffer the event
            self._acceptEvent(event.event, head=True)

    def transition(self):
        processes = self.processes.values()
        dispatch_capable = False
        for process in processes:
            process.transition()
            # this is redundant, we do it in _dispatchEvent too, but we
            # want to reduce function call overhead
            if process.state == ProcessStates.RUNNING:
                if process.listener_state == EventListenerStates.READY:
                    dispatch_capable = True
        if dispatch_capable:
            if self.dispatch_throttle:
                now = time.time()

                if now < self.last_dispatch:
                    # The system clock appears to have moved backward
                    # Reset self.last_dispatch accordingly
                    self.last_dispatch = now

                if now - self.last_dispatch < self.dispatch_throttle:
                    return
            self.dispatch()

    def before_remove(self):
        self._unsubscribe()

    def dispatch(self):
        while self.event_buffer:
            # dispatch the oldest event
            event = self.event_buffer.pop(0)
            ok = self._dispatchEvent(event)
            if not ok:
                # if we can't dispatch an event, rebuffer it and stop trying
                # to process any further events in the buffer
                self._acceptEvent(event, head=True)
                break
        self.last_dispatch = time.time()

    def _acceptEvent(self, event, head=False):
        # events are required to be instances
        # this has a side effect to fail with an attribute error on 'old style'
        # classes
        processname = as_string(self.config.name)
        if not hasattr(event, 'serial'):
            event.serial = new_serial(GlobalSerial)
        if not hasattr(event, 'pool_serials'):
            event.pool_serials = {}
        if self.config.name not in event.pool_serials:
            event.pool_serials[self.config.name] = new_serial(self)
        else:
            self.config.options.logger.debug(
                'rebuffering event %s for pool %s (buf size=%d, max=%d)' % (
                    (event.serial, processname, len(self.event_buffer),
                self.config.buffer_size)))

        if len(self.event_buffer) >= self.config.buffer_size:
            if self.event_buffer:
                # discard the oldest event
                discarded_event = self.event_buffer.pop(0)
                self.config.options.logger.error(
                    'pool %s event buffer overflowed, discarding event %s' % (
                        (processname, discarded_event.serial)))
        if head:
            self.event_buffer.insert(0, event)
        else:
            self.event_buffer.append(event)

    def _dispatchEvent(self, event):
        pool_serial = event.pool_serials[self.config.name]

        for process in self.processes.values():
            if process.state != ProcessStates.RUNNING:
                continue
            if process.listener_state == EventListenerStates.READY:
                processname = as_string(process.config.name)
                payload = event.payload()
                try:
                    event_type = event.__class__
                    serial = event.serial
                    envelope = self._eventEnvelope(event_type, serial,
                                                   pool_serial, payload)
                    process.write(as_bytes(envelope))
                except OSError as why:
                    if why.args[0] not in (errno.EBADF,
                                           errno.EPIPE):
                        raise

                    self.config.options.logger.debug(
                        'epipe|ebadf occurred while sending event %s '
                        'to listener %s, listener state unchanged' % (
                            event.serial, processname))
                    continue

                process.listener_state = EventListenerStates.BUSY
                process.event = event
                self.config.options.logger.debug(
                    'event %s sent to listener %s' % (
                        event.serial, processname))
                return True

        return False

    def _eventEnvelope(self, event_type, serial, pool_serial, payload):
        event_name = events.getEventNameByType(event_type)
        payload_len = len(payload)
        D = {
            'ver': '3.0',
            'sid': self.config.options.identifier,
            'serial': serial,
            'pool_name': self.config.name,
            'pool_serial': pool_serial,
            'event_name': event_name,
            'len': payload_len,
            'payload': payload,
        }
        return ('ver:%(ver)s server:%(sid)s serial:%(serial)s '
                'pool:%(pool_name)s poolserial:%(pool_serial)s '
                'eventname:%(event_name)s len:%(len)s\n%(payload)s' % D)

    def _subscribe(self):
        for event_type in self.config.pool_events:
            events.subscribe(event_type, self._acceptEvent)
        events.subscribe(events.EventRejectedEvent, self.handle_rejected)

    def _unsubscribe(self):
        for event_type in self.config.pool_events:
            events.unsubscribe(event_type, self._acceptEvent)
        events.unsubscribe(events.EventRejectedEvent, self.handle_rejected)


class GlobalSerial(object):
    def __init__(self):
        self.serial = -1


GlobalSerial = GlobalSerial()  # singleton


def new_serial(inst):
    if inst.serial == maxint:
        inst.serial = -1
    inst.serial += 1
    return inst.serial<|MERGE_RESOLUTION|>--- conflicted
+++ resolved
@@ -1,31 +1,21 @@
 import errno
-<<<<<<< HEAD
+import functools
 import os
 import shlex
-import subprocess
 import time
 import traceback
 import signal
-from functools import total_ordering
 import win32api
 import win32job
 import win32process
 import win32con
-=======
-import functools
-import os
-import signal
-import shlex
-import time
-import traceback
->>>>>>> cc6f34ce
+import subprocess
 
 from supervisor.compat import maxint
 from supervisor.compat import as_bytes
 from supervisor.compat import as_string
 from supervisor.compat import PY2
 from supervisor import events
-from supervisor.compat import StringIO
 from supervisor.compat import unicode
 
 from supervisor.datatypes import RestartUnconditionally
@@ -689,8 +679,17 @@
             ProcessStates.STOPPING
         )
         try:
-<<<<<<< HEAD
             options.kill(self.pid, sig)
+        except OSError as exc:
+            if exc.errno == errno.ESRCH:
+                msg = ("unable to signal %s (pid %s), it probably just now exited "
+                       "on its own: %s" % (processname, self.pid,
+                                           str(exc)))
+                options.logger.debug(msg)
+                # we could change the state here but we intentionally do
+                # not.  we will do it during normal SIGCHLD processing.
+                return None
+            raise
         except ValueError as e:  # signal not supported
             msg = 'problem sending sig %s (%s): %s' % (
                 self.config.name, self.pid, str(e))
@@ -698,20 +697,6 @@
             tb = as_string(tb, errors='ignore')
             options.logger.error(tb)
             return msg
-=======
-            try:
-                options.kill(self.pid, sig)
-            except OSError as exc:
-                if exc.errno == errno.ESRCH:
-                    msg = ("unable to signal %s (pid %s), it probably just now exited "
-                           "on its own: %s" % (processname, self.pid,
-                           str(exc)))
-                    options.logger.debug(msg)
-                    # we could change the state here but we intentionally do
-                    # not.  we will do it during normal SIGCHLD processing.
-                    return None
-                raise
->>>>>>> cc6f34ce
         except:
             tb = traceback.format_exc()
             tb = as_string(tb, errors='ignore')
@@ -987,12 +972,8 @@
         for i in range(3, options.minfds):
             options.close_fd(i)
 
-<<<<<<< HEAD
-
-@total_ordering
-=======
+
 @functools.total_ordering
->>>>>>> cc6f34ce
 class ProcessGroupBase(object):
     def __init__(self, config):
         self.config = config
