"""
Logger implementation loosely modeled on PEP 282.  We don't use the
PEP 282 logger implementation in the stdlib ('logging') because it's
idiosyncratic and a bit slow for our purposes (we don't use threads).
"""

# This module must not depend on any non-stdlib modules to
# avoid circular import problems
import win32api
import win32con
import msvcrt
import codecs
import errno
import os
import sys
import time
import traceback

from supervisor.compat import as_bytes
from supervisor.compat import syslog
from supervisor.compat import long
from supervisor.compat import is_text_stream
from supervisor.compat import as_string


class LevelsByName(object):
    CRIT = 50  # messages that probably require immediate user attention
    ERRO = 40  # messages that indicate a potentially ignorable error condition
    WARN = 30  # messages that indicate issues which aren't errors
    INFO = 20  # normal informational output
    DEBG = 10  # messages useful for users trying to debug configurations
    TRAC = 5  # messages useful to developers trying to debug plugins
    BLAT = 3  # messages useful for developers trying to debug supervisor


class LevelsByDescription(object):
    critical = LevelsByName.CRIT
    error = LevelsByName.ERRO
    warn = LevelsByName.WARN
    info = LevelsByName.INFO
    debug = LevelsByName.DEBG
    trace = LevelsByName.TRAC
    blather = LevelsByName.BLAT


def _levelNumbers():
    bynumber = {}
    for name, number in LevelsByName.__dict__.items():
        if not name.startswith('_'):
            bynumber[number] = name
    return bynumber


LOG_LEVELS_BY_NUM = _levelNumbers()


def getLevelNumByDescription(description):
    num = getattr(LevelsByDescription, description, None)
    return num


class Handler(object):
    fmt = '%(message)s'
    level = LevelsByName.INFO
    encoding = 'UTF-8'

    def __init__(self, stream=None):
        self.stream = stream
        self.closed = False

    def setFormat(self, fmt):
        self.fmt = fmt

    def setLevel(self, level):
        self.level = level

    def flush(self):
        try:
            self.stream.flush()
        except IOError as why:
            # if supervisor output is piped, EPIPE can be raised at exit
            if why.args[0] != errno.EPIPE:
                raise

    def close(self):
        if not self.closed:
            if hasattr(self.stream, 'fileno'):
                try:
                    fd = self.stream.fileno()
                except (IOError, ValueError):
                    # on python 3, io.IOBase objects always have fileno()
                    # but calling it may raise io.UnsupportedOperation
                    pass
                else:
                    if fd < 3:  # don't ever close stdout or stderr
                        return
            self.stream.close()
            self.closed = True

    def emit(self, record):
        try:
            msg = self.fmt % record.asdict()
            if hasattr(self.stream, 'encoding'):
                self.stream.write(as_string(msg,
                                            encoding=self.encoding,
                                            errors='ignore'))
            else:
                self.stream.write(as_bytes(msg,
                                           encoding=self.encoding,
                                           errors='ignore'))
            self.flush()
        except:
            self.handleError()

    def handleError(self):
        ei = sys.exc_info()
        traceback.print_exception(ei[0], ei[1], ei[2], None, sys.stderr)
        del ei


class StreamHandler(Handler):
    def __init__(self, strm=None):
        Handler.__init__(self, strm)

    def remove(self):
        if hasattr(self.stream, 'clear'):
            self.stream.clear()

    def reopen(self):
        pass


class BoundIO(object):
    def __init__(self, maxbytes, buf=b''):
        self.maxbytes = maxbytes
        self.buf = buf

    def flush(self):
        pass

    def close(self):
        self.clear()

    def write(self, b):
        blen = len(b)
        if len(self.buf) + blen > self.maxbytes:
            self.buf = self.buf[blen:]
        self.buf += b

    def getvalue(self):
        return self.buf

    def clear(self):
        self.buf = b''

class FileHandler(Handler):
    """File handler which supports reopening of logs.
    """

    def __init__(self, filename, mode="ab"):
        Handler.__init__(self, self._openfile(filename, mode))
        self.baseFilename = filename
        self.mode = mode

    def _openfile(self, filename, mode):
        """opens a file in standard encoding
        :rtype: file
        """
        return codecs.open(filename, mode,
                           encoding=self.encoding,
                           buffering=1024 * 2)

    def reopen(self):
        self.close()
        self.stream = self._openfile(self.baseFilename, self.mode)
        self.closed = False

    def remove(self):
        self.close()
        try:
            os.remove(self.baseFilename)
        except OSError as why:
            if why.args[0] != errno.ENOENT:
                raise


class RotatingFileHandler(FileHandler):
    def __init__(self, filename, mode='ab', maxBytes=512 * 1024 * 1024,
                 backupCount=10):
        """
        Open the specified file and use it as the stream for logging.

        By default, the file grows indefinitely. You can specify particular
        values of maxBytes and backupCount to allow the file to rollover at
        a predetermined size.

        Rollover occurs whenever the current log file is nearly maxBytes in
        length. If backupCount is >= 1, the system will successively create
        new files with the same pathname as the base file, but with extensions
        ".1", ".2" etc. appended to it. For example, with a backupCount of 5
        and a base file name of "app.log", you would get "app.log",
        "app.log.1", "app.log.2", ... through to "app.log.5". The file being
        written to is always "app.log" - when it gets filled up, it is closed
        and renamed to "app.log.1", and if files "app.log.1", "app.log.2" etc.
        exist, then they are renamed to "app.log.2", "app.log.3" etc.
        respectively.

        If maxBytes is zero, rollover never occurs.
        """
        if maxBytes > 0:
            mode = 'ab'  # doesn't make sense otherwise!
        super(RotatingFileHandler, self).__init__(filename, mode)
        self._disable_inheritance_filehandler()  # fix file used by others process
        self.maxBytes = maxBytes
        self.backupCount = backupCount
        self.counter = 0
        self.every = 10

    def _disable_inheritance_filehandler(self):
        """Disable file handlers inheritance by child processes"""
        win32api.SetHandleInformation(
            msvcrt.get_osfhandle(self.stream.fileno()),
            win32con.HANDLE_FLAG_INHERIT,
            0)

    def emit(self, record):
        """
        Emit a record.

        Output the record to the file, catering for rollover as described
        in doRollover().
        """
        super(RotatingFileHandler, self).emit(record)
        self.doRollover()

    def _remove(self, fn):  # pragma: no cover
        # this is here to service stubbing in unit tests
        return os.remove(fn)

    def _rename(self, src, tgt):  # pragma: no cover
        # this is here to service stubbing in unit tests
        return os.rename(src, tgt)

    def _exists(self, fn):  # pragma: no cover
        # this is here to service stubbing in unit tests
        return os.path.exists(fn)

    def removeAndRename(self, sfn, dfn):
        if self._exists(dfn):
            try:
                self._remove(dfn)
            except OSError as why:
                # catch race condition (destination already deleted)
                if why.args[0] not in (errno.ENOENT, errno.EPIPE):
                    raise
        try:
            self._rename(sfn, dfn)
        except OSError as why:
            # catch exceptional condition (source deleted)
            # E.g. cleanup script removes active log.
            if why.args[0] not in (errno.ENOENT, errno.EPIPE):
                raise

    def doRollover(self):
        """
        Do a rollover, as described in __init__().
        """
        if self.maxBytes <= 0:
            return

        if not (self.stream.tell() >= self.maxBytes):
            return

        if self.backupCount > 0:
            self.stream.close()
            for i in range(self.backupCount - 1, 0, -1):
                sfn = "%s.%d" % (self.baseFilename, i)
                dfn = "%s.%d" % (self.baseFilename, i + 1)
                if os.path.exists(sfn):
                    self.removeAndRename(sfn, dfn)
            dfn = self.baseFilename + ".1"
            try:
                self.removeAndRename(self.baseFilename, dfn)
            except:
                pass
            finally:
                self.stream = self._openfile(self.baseFilename, 'wb')


class LogRecord(object):
    def __init__(self, level, msg, **kw):
        self.level = level
        self.msg = msg
        self.kw = kw
        self.dictrepr = None

    def asdict(self):
        if self.dictrepr is None:
            now = time.time()
            msecs = (now - long(now)) * 1000
            part1 = time.strftime("%Y-%m-%d %H:%M:%S", time.localtime(now))
            asctime = '%s,%03d' % (part1, msecs)
            levelname = LOG_LEVELS_BY_NUM[self.level]
            msg = as_string(self.msg, errors='ignore')
            if self.kw:
                msg = msg % self.kw
            self.dictrepr = {'message': as_string(msg, errors='ignore'), 'levelname': levelname,
                             'asctime': asctime}
        return self.dictrepr


class Logger(object):
    def __init__(self, level=None, handlers=None):
        if level is None:
            level = LevelsByName.INFO
        self.level = level

        if handlers is None:
            handlers = []
        self.handlers = handlers

    def close(self):
        for handler in self.handlers:
            handler.close()

    def blather(self, msg, **kw):
        if LevelsByName.BLAT >= self.level:
            self.log(LevelsByName.BLAT, msg, **kw)

    def trace(self, msg, **kw):
        if LevelsByName.TRAC >= self.level:
            self.log(LevelsByName.TRAC, msg, **kw)

    def debug(self, msg, **kw):
        if LevelsByName.DEBG >= self.level:
            self.log(LevelsByName.DEBG, msg, **kw)

    def info(self, msg, **kw):
        if LevelsByName.INFO >= self.level:
            self.log(LevelsByName.INFO, msg, **kw)

    def warn(self, msg, **kw):
        if LevelsByName.WARN >= self.level:
            self.log(LevelsByName.WARN, msg, **kw)

    def error(self, msg, **kw):
        if LevelsByName.ERRO >= self.level:
            self.log(LevelsByName.ERRO, msg, **kw)

    def critical(self, msg, **kw):
        if LevelsByName.CRIT >= self.level:
            self.log(LevelsByName.CRIT, msg, **kw)

    def log(self, level, msg, **kw):
        record = LogRecord(level, msg, **kw)
        for handler in self.handlers:
            if level >= handler.level:
                handler.emit(record)

    def addHandler(self, hdlr):
        self.handlers.append(hdlr)

    def getvalue(self):
        raise NotImplementedError


class SyslogHandler(Handler):
    def __init__(self):
        Handler.__init__(self)
        assert syslog is not None, "Syslog module not present"

    def close(self):
        pass

    def reopen(self):
        pass

    def _syslog(self, msg):  # pragma: no cover
        # this exists only for unit test stubbing
        syslog.syslog(msg)

    def emit(self, record):
        try:
            params = record.asdict()
            message = params['message']
            for line in message.rstrip('\n').split('\n'):
                params['message'] = line
                msg = self.fmt % params
                try:
                    self._syslog(msg)
                except UnicodeError:
                    self._syslog(as_string(msg, encoding=self.encoding))
        except:
            self.handleError()


def getLogger(level=None):
    return Logger(level)


_2MB = 1 << 21


def handle_boundIO(logger, fmt, maxbytes=_2MB):
    """Attach a new BoundIO handler to an existing Logger"""
    io = BoundIO(maxbytes)
    handler = StreamHandler(io)
    handler.setLevel(logger.level)
    handler.setFormat(fmt)
    logger.addHandler(handler)
    logger.getvalue = io.getvalue

<<<<<<< HEAD
    return logger


def handle_stdout(logger, fmt, stdout=None):
    if stdout is None:
        stdout = sys.stdout
    if stdout is None:
        # As a service, the process does not always have a stdout.
        return
    if not stdout.isatty():
        logger.error("*** STDOUT is closed. Run as daemon! ***")
    handler = StreamHandler(stdout)
=======
def handle_stdout(logger, fmt):
    """Attach a new StreamHandler with stdout handler to an existing Logger"""
    handler = StreamHandler(sys.stdout)
>>>>>>> 63042449
    handler.setFormat(fmt)
    handler.setLevel(logger.level)
    logger.addHandler(handler)


def handle_syslog(logger, fmt):
    """Attach a new Syslog handler to an existing Logger"""
    handler = SyslogHandler()
    handler.setFormat(fmt)
    handler.setLevel(logger.level)
    logger.addHandler(handler)


def handle_file(logger, filename, fmt, rotating=False, maxbytes=0, backups=0):
    """Attach a new file handler to an existing Logger. If the filename
    is the magic name of 'syslog' then make it a syslog handler instead."""
    if filename == 'syslog': # TODO remove this
        handler = SyslogHandler()
    else:
        if rotating is False:
            handler = FileHandler(filename)
        else:
            handler = RotatingFileHandler(filename, 'a', maxbytes, backups)
    handler.setFormat(fmt)
    handler.setLevel(logger.level)
    logger.addHandler(handler)<|MERGE_RESOLUTION|>--- conflicted
+++ resolved
@@ -410,9 +410,6 @@
     logger.addHandler(handler)
     logger.getvalue = io.getvalue
 
-<<<<<<< HEAD
-    return logger
-
 
 def handle_stdout(logger, fmt, stdout=None):
     if stdout is None:
@@ -423,11 +420,6 @@
     if not stdout.isatty():
         logger.error("*** STDOUT is closed. Run as daemon! ***")
     handler = StreamHandler(stdout)
-=======
-def handle_stdout(logger, fmt):
-    """Attach a new StreamHandler with stdout handler to an existing Logger"""
-    handler = StreamHandler(sys.stdout)
->>>>>>> 63042449
     handler.setFormat(fmt)
     handler.setLevel(logger.level)
     logger.addHandler(handler)
