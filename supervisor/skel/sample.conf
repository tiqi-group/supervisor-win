; Sample supervisor config file.
;
; For more information on the config file, please see:
; http://supervisord.org/configuration.html
;
; Notes:
;  - Shell expansion ("~" or "$HOME") is not supported.  Environment
;    variables can be expanded using this syntax: "%(ENV_HOME)s".
;  - Quotes around values are not supported, except in the case of
;    the environment= options as shown below.
;  - Comments must have a leading space: "a=b ;comment" not "a=b;comment".
;  - Command will be truncated if it looks like a config file comment, e.g.
;    "command=bash -c 'foo ; bar'" will truncate to "command=bash -c 'foo ".
;
; Warning:
;  Paths throughout this example file use /tmp because it is available on most
;  systems.  You will likely need to change these to locations more appropriate
;  for your system.  Some systems periodically delete older files in /tmp.
;  Notably, if the socket file defined in the [unix_http_server] section below
;  is deleted, supervisorctl will be unable to connect to supervisord.

;[inet_http_server]         ; inet (TCP) server disabled by default
;port=127.0.0.1:9001        ; ip_address:port specifier, *:port for all iface
;username=user              ; default is no username (open server)
;password=123               ; default is no password (open server)

[supervisord]
<<<<<<< HEAD
logfile=%(ENV_TMP)\\supervisord.log ; (main log file;default $CWD/supervisord.log)
logfile_maxbytes=50MB               ; (max main logfile bytes b4 rotation;default 50MB)
logfile_backups=10                  ; (num of main logfile rotation backups;default 10)
loglevel=info                       ; (log level;default info; others: debug,warn,trace)
pidfile=%(ENV_TMP)\\supervisord.pid ; (supervisord pidfile;default supervisord.pid)
nodaemon=false                      ; (start in foreground if true;default false)
minfds=1024                         ; (min. avail startup file descriptors;default 1024)
minprocs=200                        ; (min. avail process descriptors;default 200)
;umask=022                          ; (process file creation umask;default 022)
;user=chrism                        ; (default is current user, required if root)
;identifier=supervisor              ; (supervisord identifier, default is 'supervisor')
;directory=%(ENV_TMP)               ; (default is not to cd during start)
;nocleanup=true                     ; (don't clean up tempfiles at start;default false)
;childlogdir=%(ENV_TMP)             ; ('AUTO' child log dir, default $TEMP)
;environment=KEY="value"            ; (key value pairs to add to environment)
;strip_ansi=false                   ; (strip ansi escape codes in logs; def. false)
;delaysecs=0.2                      ; (delay system processing per seconds; def. 0.2)
=======
logfile=/tmp/supervisord.log ; main log file; default $CWD/supervisord.log
logfile_maxbytes=50MB        ; max main logfile bytes b4 rotation; default 50MB
logfile_backups=10           ; # of main logfile backups; 0 means none, default 10
loglevel=info                ; log level; default info; others: debug,warn,trace
pidfile=/tmp/supervisord.pid ; supervisord pidfile; default supervisord.pid
nodaemon=false               ; start in foreground if true; default false
silent=false                 ; no logs to stdout if true; default false
minfds=1024                  ; min. avail startup file descriptors; default 1024
minprocs=200                 ; min. avail process descriptors;default 200
;umask=022                   ; process file creation umask; default 022
;user=supervisord            ; setuid to this UNIX account at startup; recommended if root
;identifier=supervisor       ; supervisord identifier, default is 'supervisor'
;directory=/tmp              ; default is not to cd during start
;nocleanup=true              ; don't clean up tempfiles at start; default false
;childlogdir=/tmp            ; 'AUTO' child log dir, default $TEMP
;environment=KEY="value"     ; key value pairs to add to environment
;strip_ansi=false            ; strip ansi escape codes in logs; def. false
>>>>>>> 51e3ae50

; The rpcinterface:supervisor section must remain in the config file for
; RPC (supervisorctl/web interface) to work.  Additional interfaces may be
; added by defining them in separate [rpcinterface:x] sections.

[rpcinterface:supervisor]
supervisor.rpcinterface_factory = supervisor.rpcinterface:make_main_rpcinterface

; The supervisorctl section configures how supervisorctl will connect to
; supervisord.  configure it match the settings in either the unix_http_server
; or inet_http_server section.

[supervisorctl]
;serverurl=http://127.0.0.1:9001 ; use an http:// url to specify an inet socket
;username=chris              ; should be same as in [*_http_server] if set
;password=123                ; should be same as in [*_http_server] if set
;prompt=mysupervisor         ; cmd line prompt (default "supervisor")
;history_file=~/.sc_history  ; use readline history if available

; The sample program section below shows all possible program subsection values.
; Create one or more 'real' program: sections to be able to control them under
; supervisor.

;[program:theprogramname]
;command=cmd.exe               ; the program (relative uses PATH, can take args)
;process_name=%(program_name)s ; process_name expr (default %(program_name)s)
;numprocs=1                    ; number of processes copies to start (def 1)
;directory=%(ENV_TMP)          ; directory to cwd to before exec (def no cwd)
;umask=022                     ; umask for process (default None)
;priority=999                  ; the relative start priority (default 999)
;autostart=true                ; start at supervisord start (default: true)
;startsecs=1                   ; # of secs prog must stay up to be running (def. 1)
;startretries=3                ; max # of serial start failures when starting (default 3)
;autorestart=unexpected        ; when to restart if exited after running (def: unexpected)
;exitcodes=0                   ; 'expected' exit codes used with autorestart (default 0)
;stopsignal=QUIT               ; signal used to kill process (default TERM)
;stopwaitsecs=10               ; max num secs to wait b4 SIGKILL (default 10)
;stopasgroup=false             ; send stop signal to the UNIX process group (default false)
;killasgroup=false             ; SIGKILL the UNIX process group (def false)
;user=chrism                   ; setuid to this UNIX account to run the program
;redirect_stderr=true          ; redirect proc stderr to stdout (default false)
;stdout_logfile=a\\path        ; stdout log path, NONE for none; default AUTO
;stdout_logfile_maxbytes=1MB   ; max # logfile bytes b4 rotation (default 50MB)
;stdout_logfile_backups=10     ; # of stdout logfile backups (0 means none, default 10)
;stdout_capture_maxbytes=1MB   ; number of bytes in 'capturemode' (default 0)
;stdout_events_enabled=false   ; emit events on stdout writes (default false)
;stdout_syslog=false           ; send stdout to syslog with process name (default false)
;stderr_logfile=a\\path        ; stderr log path, NONE for none; default AUTO
;stderr_logfile_maxbytes=1MB   ; max # logfile bytes b4 rotation (default 50MB)
;stderr_logfile_backups=10     ; # of stderr logfile backups (0 means none, default 10)
;stderr_capture_maxbytes=1MB   ; number of bytes in 'capturemode' (default 0)
;stderr_events_enabled=false   ; emit events on stderr writes (default false)
;stderr_syslog=false           ; send stderr to syslog with process name (default false)
;environment=A="1",B="2"       ; process environment additions (def no adds)
;serverurl=AUTO                ; override serverurl computation (childutils)
;cpupriority=normal            ; cpu priority; .def normal; others: realtime, high, above, below, idle
;cpuaffinity=0                 ; number of cores of cpu is usable by process. def 0 (all cores)
;systemjob=true                ; if process die with supervisor. def true

; The sample eventlistener section below shows all possible eventlistener
; subsection values.  Create one or more 'real' eventlistener: sections to be
; able to handle event notifications sent by supervisord.

;[eventlistener:theeventlistenername]
;command=path\\eventlistener   ; the program (relative uses PATH, can take args)
;process_name=%(program_name)s ; process_name expr (default %(program_name)s)
;numprocs=1                    ; number of processes copies to start (def 1)
;events=EVENT                  ; event notif. types to subscribe to (req'd)
;buffer_size=10                ; event buffer queue size (default 10)
;directory=%(ENV_TMP)          ; directory to cwd to before exec (def no cwd)
;umask=022                     ; umask for process (default None)
;priority=-1                   ; the relative start priority (default -1)
;autostart=true                ; start at supervisord start (default: true)
;startsecs=1                   ; # of secs prog must stay up to be running (def. 1)
;startretries=3                ; max # of serial start failures when starting (default 3)
;autorestart=unexpected        ; autorestart if exited after running (def: unexpected)
;exitcodes=0                   ; 'expected' exit codes used with autorestart (default 0)
;stopsignal=TERM               ; signal used to kill process (default TERM)
;stopwaitsecs=10               ; max num secs to wait b4 SIGKILL (default 10)
;stopasgroup=false             ; send stop signal to the UNIX process group (default false)
;killasgroup=false             ; SIGKILL the UNIX process group (def false)
;user=chrism                   ; setuid to this UNIX account to run the program
;redirect_stderr=false         ; redirect_stderr=true is not allowed for eventlisteners
;stdout_logfile=a\\path        ; stdout log path, NONE for none; default AUTO
;stdout_logfile_maxbytes=1MB   ; max # logfile bytes b4 rotation (default 50MB)
;stdout_logfile_backups=10     ; # of stdout logfile backups (0 means none, default 10)
;stdout_events_enabled=false   ; emit events on stdout writes (default false)
;stdout_syslog=false           ; send stdout to syslog with process name (default false)
;stderr_logfile=a\\path        ; stderr log path, NONE for none; default AUTO
;stderr_logfile_maxbytes=1MB   ; max # logfile bytes b4 rotation (default 50MB)
;stderr_logfile_backups=10     ; # of stderr logfile backups (0 means none, default 10)
;stderr_events_enabled=false   ; emit events on stderr writes (default false)
;stderr_syslog=false           ; send stderr to syslog with process name (default false)
;environment=A="1",B="2"       ; process environment additions
;serverurl=AUTO                ; override serverurl computation (childutils)

; The sample group section below shows all possible group values.  Create one
; or more 'real' group: sections to create "heterogeneous" process groups.

;[group:thegroupname]
;programs=progname1,progname2  ; each refers to 'x' in [program:x] definitions
;priority=999                  ; the relative start priority (default 999)

; The [include] section can just contain the "files" setting.  This
; setting can list multiple files (separated by whitespace or
; newlines).  It can also contain wildcards.  The filenames are
; interpreted as relative to this file.  Included files *cannot*
; include files themselves.

;[include]
;files = relative\\directory\\*.ini<|MERGE_RESOLUTION|>--- conflicted
+++ resolved
@@ -25,13 +25,13 @@
 ;password=123               ; default is no password (open server)
 
 [supervisord]
-<<<<<<< HEAD
 logfile=%(ENV_TMP)\\supervisord.log ; (main log file;default $CWD/supervisord.log)
 logfile_maxbytes=50MB               ; (max main logfile bytes b4 rotation;default 50MB)
 logfile_backups=10                  ; (num of main logfile rotation backups;default 10)
 loglevel=info                       ; (log level;default info; others: debug,warn,trace)
 pidfile=%(ENV_TMP)\\supervisord.pid ; (supervisord pidfile;default supervisord.pid)
 nodaemon=false                      ; (start in foreground if true;default false)
+silent=false                 ; no logs to stdout if true; default false
 minfds=1024                         ; (min. avail startup file descriptors;default 1024)
 minprocs=200                        ; (min. avail process descriptors;default 200)
 ;umask=022                          ; (process file creation umask;default 022)
@@ -43,25 +43,6 @@
 ;environment=KEY="value"            ; (key value pairs to add to environment)
 ;strip_ansi=false                   ; (strip ansi escape codes in logs; def. false)
 ;delaysecs=0.2                      ; (delay system processing per seconds; def. 0.2)
-=======
-logfile=/tmp/supervisord.log ; main log file; default $CWD/supervisord.log
-logfile_maxbytes=50MB        ; max main logfile bytes b4 rotation; default 50MB
-logfile_backups=10           ; # of main logfile backups; 0 means none, default 10
-loglevel=info                ; log level; default info; others: debug,warn,trace
-pidfile=/tmp/supervisord.pid ; supervisord pidfile; default supervisord.pid
-nodaemon=false               ; start in foreground if true; default false
-silent=false                 ; no logs to stdout if true; default false
-minfds=1024                  ; min. avail startup file descriptors; default 1024
-minprocs=200                 ; min. avail process descriptors;default 200
-;umask=022                   ; process file creation umask; default 022
-;user=supervisord            ; setuid to this UNIX account at startup; recommended if root
-;identifier=supervisor       ; supervisord identifier, default is 'supervisor'
-;directory=/tmp              ; default is not to cd during start
-;nocleanup=true              ; don't clean up tempfiles at start; default false
-;childlogdir=/tmp            ; 'AUTO' child log dir, default $TEMP
-;environment=KEY="value"     ; key value pairs to add to environment
-;strip_ansi=false            ; strip ansi escape codes in logs; def. false
->>>>>>> 51e3ae50
 
 ; The rpcinterface:supervisor section must remain in the config file for
 ; RPC (supervisorctl/web interface) to work.  Additional interfaces may be
