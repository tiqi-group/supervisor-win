--- conflicted
+++ resolved
@@ -71,9 +71,6 @@
     pp = PidProxy(sys.argv)
     pp.go()
 
-<<<<<<< HEAD
 
-=======
->>>>>>> cc6f34ce
 if __name__ == '__main__':
     main()