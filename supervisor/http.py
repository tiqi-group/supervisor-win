import os
import stat
import time
import sys
import codecs
import errno
import socket
import socket
import errno
import weakref
import traceback

from supervisor import loggers
from supervisor.compat import urllib
from supervisor.compat import sha1
from supervisor.compat import as_bytes
from supervisor.compat import as_string
from supervisor.medusa import asyncore_25 as asyncore
from supervisor.medusa import http_date
from supervisor.medusa import http_server
from supervisor.medusa import producers
from supervisor.medusa import filesys
from supervisor.medusa import default_handler

from supervisor.medusa.auth_handler import auth_handler


class NOT_DONE_YET(object):
    """Object returned when the response of a call to rpc is not yet ready"""


class deferring_chunked_producer(object):
    """A producer that implements the 'chunked' transfer coding for HTTP/1.1.
    Here is a sample usage:
            request['Transfer-Encoding'] = 'chunked'
            request.push (
                    producers.chunked_producer (your_producer)
                    )
            request.done()
    """

    def __init__(self, producer, footers=None):
        self.producer = producer
        self.footers = footers
        self.delay = 0.1

    def more(self):
        if self.producer:
            data = self.producer.more()
            if data is NOT_DONE_YET:
                return NOT_DONE_YET
            elif data:
                s = '%x' % len(data)
                return as_bytes(s) + b'\r\n' + data + b'\r\n'
            else:
                self.producer = None
                if self.footers:
                    return b'\r\n'.join([b'0'] + self.footers) + b'\r\n\r\n'
                else:
                    return b'0\r\n\r\n'
        else:
            return b''


class deferring_composite_producer(object):
    """combine a fifo of producers into one"""

    def __init__(self, producers):
        self.producers = producers
        self.delay = 0.1

    def more(self):
        while len(self.producers):
            p = self.producers[0]
            d = p.more()
            if d is NOT_DONE_YET:
                return NOT_DONE_YET
            if d:
                return d
            else:
                self.producers.pop(0)
        else:
            return b''


class deferring_globbing_producer(object):
    """
    'glob' the output from a producer into a particular buffer size.
    helps reduce the number of calls to send().  [this appears to
    gain about 30% performance on requests to a single channel]
    """

    def __init__(self, producer, buffer_size=1 << 16):
        self.producer = producer
        self.buffer = b''
        self.buffer_size = buffer_size
        self.delay = 0.1

    def more(self):
        while len(self.buffer) < self.buffer_size:
            data = self.producer.more()
            if data is NOT_DONE_YET:
                return NOT_DONE_YET
            if data:
                try:
                    self.buffer = self.buffer + data
                except TypeError:
                    self.buffer = as_bytes(self.buffer) + as_bytes(data)
            else:
                break
        r = self.buffer
        self.buffer = b''
        return r


class deferring_hooked_producer(object):
    """
    A producer that will call <function> when it empties,.
    with an argument of the number of bytes produced.  Useful
    for logging/instrumentation purposes.
    """

    def __init__(self, producer, function):
        self.producer = producer
        self.function = function
        self.bytes = 0
        self.delay = 0.1

    def more(self):
        if self.producer:
            result = self.producer.more()
            if result is NOT_DONE_YET:
                return NOT_DONE_YET
            if not result:
                self.producer = None
                self.function(self.bytes)
            else:
                self.bytes += len(result)
            return result
        else:
            return b''


class deferring_http_request(http_server.http_request):
    """ The medusa http_request class uses the default set of producers in
    medusa.producers.  We can't use these because they don't know anything
    about deferred responses, so we override various methods here.  This was
    added to support tail -f like behavior on the logtail handler """

    def done(self, *arg, **kw):
        """ I didn't want to override this, but there's no way around
        it in order to support deferreds - CM
        finalize this transaction - send output to the http channel
        """
        # ----------------------------------------
        # persistent connection management
        # ----------------------------------------
        #  --- BUCKLE UP! ----
        connection = http_server.get_header(http_server.CONNECTION, self.header)
        connection = connection.lower()

        close_it = 0
        wrap_in_chunking = 0
        globbing = 1

        if self.version == '1.0':
            if connection == 'keep-alive':
                if not 'Content-Length' in self:
                    close_it = 1
                else:
                    self['Connection'] = 'Keep-Alive'
            else:
                close_it = 1
        elif self.version == '1.1':
            if connection == 'close':
                close_it = 1
            elif not 'Content-Length' in self:
                if 'Transfer-Encoding' in self:
                    if not self['Transfer-Encoding'] == 'chunked':
                        close_it = 1
                elif self.use_chunked:
                    self['Transfer-Encoding'] = 'chunked'
                    wrap_in_chunking = 1
                    # globbing slows down tail -f output, so only use it if
                    # we're not in chunked mode
                    globbing = 0
                else:
                    close_it = 1
        elif self.version is None:
            # Although we don't *really* support http/0.9 (because
            # we'd have to use \r\n as a terminator, and it would just
            # yuck up a lot of stuff) it's very common for developers
            # to not want to type a version number when using telnet
            # to debug a server.
            close_it = 1

        outgoing_header = producers.simple_producer(self.build_reply_header())

        if close_it:
            self['Connection'] = 'close'

        if wrap_in_chunking:
            outgoing_producer = deferring_chunked_producer(
                deferring_composite_producer(self.outgoing)
            )
            # prepend the header
            outgoing_producer = deferring_composite_producer(
                [outgoing_header, outgoing_producer]
            )
        else:
            # prepend the header
            self.outgoing.insert(0, outgoing_header)
            outgoing_producer = deferring_composite_producer(self.outgoing)

        # hook logging into the output
        outgoing_producer = deferring_hooked_producer(outgoing_producer,
                                                      self.log)

        if globbing:
            outgoing_producer = deferring_globbing_producer(outgoing_producer)

        self.channel.push_with_producer(outgoing_producer)
        self.channel.current_request = None

        if close_it:
            self.channel.close_when_done()

    def log(self, bytes):
        """ We need to override this because UNIX domain sockets return
        an empty string for the addr rather than a (host, port) combination """
        if self.channel.addr:
            host = self.channel.addr[0]
            port = self.channel.addr[1]
        else:
            host = 'localhost'
            port = 0
        self.channel.server.logger.log(
            host,
            '%d - - [%s] "%s" %d %d\n' % (
                port,
                self.log_date_string(time.time()),
                self.request,
                self.reply_code,
                bytes
            )
        )

    def cgi_environment(self):
        env = {}

        # maps request some headers to environment variables.
        # (those that don't start with 'HTTP_')
        header2env = {
            'content-length': 'CONTENT_LENGTH',
            'content-type': 'CONTENT_TYPE',
            'connection': 'CONNECTION_TYPE'
        }
        workdir = os.getcwd()

        (path, params, query, fragment) = self.split_uri()

        if params:
            path = path + params  # undo medusa bug!

        while path and path[0] == '/':
            path = path[1:]
        if '%' in path:
            path = http_server.unquote(path)
        if query:
            query = query[1:]

        server = self.channel.server

        env['REQUEST_METHOD'] = self.command.upper()
        env['SERVER_PORT'] = str(server.port)
        env['SERVER_NAME'] = server.server_name
        env['SERVER_SOFTWARE'] = server.SERVER_IDENT
        env['SERVER_PROTOCOL'] = "HTTP/" + self.version
        env['channel.creation_time'] = self.channel.creation_time
        env['SCRIPT_NAME'] = ''
        env['PATH_INFO'] = '/' + path
        env['PATH_TRANSLATED'] = os.path.normpath(os.path.join(
            workdir, env['PATH_INFO']))
        if query:
            env['QUERY_STRING'] = query
        env['GATEWAY_INTERFACE'] = 'CGI/1.1'
        if self.channel.addr:
            env['REMOTE_ADDR'] = self.channel.addr[0]
        else:
            env['REMOTE_ADDR'] = '127.0.0.1'

        for header in self.header:
            key, value = header.split(":", 1)
            key = key.lower()
            value = value.strip()
            if key in header2env and value:
                env[header2env.get(key)] = value
            else:
                key = 'HTTP_%s' % ("_".join(key.split("-"))).upper()
                if value and key not in env:
                    env[key] = value
        return env

    def get_server_url(self):
        """ Functionality that medusa's http request doesn't have; set an
        attribute named 'server_url' on the request based on the Host: header
        """
        default_port = {
            'http': '80',
            'https': '443'
        }
        environ = self.cgi_environment()
        if environ.get('HTTPS') in ('on', 'ON') or \
                        environ.get('SERVER_PORT_SECURE') == "1":
            # XXX this will currently never be true
            protocol = 'https'
        else:
            protocol = 'http'

        if 'HTTP_HOST' in environ:
            host = environ['HTTP_HOST'].strip()
            hostname, port = urllib.splitport(host)
        else:
            hostname = environ['SERVER_NAME'].strip()
            port = environ['SERVER_PORT']

        if port is None or default_port[protocol] == port:
            host = hostname
        else:
            host = hostname + ':' + port
        server_url = '%s://%s' % (protocol, host)
        if server_url[-1:] == '/':
            server_url = server_url[:-1]
        return server_url


class deferring_http_channel(http_server.http_channel):
    # use a 4096-byte buffer size instead of the default 65536-byte buffer in
    # order to spew tail -f output faster (speculative)
    ac_out_buffer_size = 4096

    delay = 0 # seconds
    last_writable_check = 0 # timestamp of last writable check; 0 if never

    def writable(self, now=None):
        if now is None:  # for unit tests
            now = time.time()

        if self.delay:
            # we called a deferred producer via this channel (see refill_buffer)
            elapsed = now - self.last_writable_check
            if (elapsed > self.delay) or (elapsed < 0):
                self.last_writable_check = now
                return True
            else:
                return False

        return http_server.http_channel.writable(self)

    def refill_buffer(self):
        """ Implement deferreds """
        while True:
            if len(self.producer_fifo):
                p = self.producer_fifo.first()
                # a 'None' in the producer fifo is a sentinel,
                # telling us to close the channel.
                if p is None:
                    if not self.ac_out_buffer:
                        self.producer_fifo.pop()
                        self.close()
                    return
                elif isinstance(p, bytes):
                    self.producer_fifo.pop()
                    self.ac_out_buffer += p
                    return

                data = p.more()

                if data is NOT_DONE_YET:
                    self.delay = p.delay
                    return

                elif data:
                    self.ac_out_buffer = self.ac_out_buffer + data
                    self.delay = False
                    return
                else:
                    self.producer_fifo.pop()
            else:
                return

    def found_terminator(self):
        """ We only override this to use 'deferring_http_request' class
        instead of the normal http_request class; it sucks to need to override
        this """
        if self.current_request:
            self.current_request.found_terminator()
        else:
            # we convert the header to text to facilitate processing.
            # some of the underlying APIs (such as splitquery)
            # expect text rather than bytes.
            header = as_string(self.in_buffer)
            self.in_buffer = b''
            lines = header.split('\r\n')

            # --------------------------------------------------
            # crack the request header
            # --------------------------------------------------

            while lines and not lines[0]:
                # as per the suggestion of http-1.1 section 4.1, (and
                # Eric Parker <eparker@zyvex.com>), ignore a leading
                # blank lines (buggy browsers tack it onto the end of
                # POST requests)
                lines = lines[1:]

            if not lines:
                self.close_when_done()
                return

            request = lines[0]

            command, uri, version = http_server.crack_request(request)
            header = http_server.join_headers(lines[1:])

            # unquote path if necessary (thanks to Skip Montanaro for pointing
            # out that we must unquote in piecemeal fashion).
            rpath, rquery = urllib.splitquery(uri)
            if '%' in rpath:
                if rquery:
                    uri = urllib.unquote(rpath) + '?' + rquery
                else:
                    uri = urllib.unquote(rpath)

            r = deferring_http_request(self, request, command, uri, version,
                                       header)
            self.request_counter.increment()
            self.server.total_requests.increment()

            if command is None:
                self.log_info('Bad HTTP request: %s' % repr(request), 'error')
                r.error(400)
                return

            # --------------------------------------------------
            # handler selection and dispatch
            # --------------------------------------------------
            for h in self.server.handlers:
                if h.match(r):
                    try:
                        self.current_request = r
                        # This isn't used anywhere.
                        # r.handler = h # CYCLE
                        h.handle_request(r)
                    except:
                        self.server.exceptions.increment()
                        (file, fun, line), t, v, tbinfo = \
                            asyncore.compact_traceback()
                        self.server.log_info(
                            'Server Error: %s, %s: file: %s line: %s' %
                            (t, v, file, line),
                            'error')
                        try:
                            r.error(500)
                        except:
                            pass
                    return

            # no handlers, so complain
            r.error(404)


class supervisor_http_server(http_server.http_server):
    channel_class = deferring_http_channel
    ip = None

    def prebind(self, sock, logger_object):
        """ Override __init__ to do logger setup earlier so it can
        go to our logger object instead of stdout """
        from supervisor.medusa import logger

        if not logger_object:
            logger_object = logger.file_logger(sys.stdout)

        logger_object = logger.unresolving_logger(logger_object)
        self.logger = logger_object

        self.set_socket(sock)

        self.handlers = []

        sock.setblocking(0)
        self.set_reuse_addr()

    def postbind(self):
        from supervisor.medusa.counter import counter
        from supervisor.medusa.http_server import VERSION_STRING

        self.listen(1024)

        self.total_clients = counter()
        self.total_requests = counter()
        self.exceptions = counter()
        self.bytes_out = counter()
        self.bytes_in = counter()

        self.log_info(
            'Medusa (V%s) started at %s'
            '\n\tHostname: %s'
            '\n\tPort:%s'
            '\n' % (
                VERSION_STRING,
                time.ctime(time.time()),
                self.server_name,
                self.port,
            )
        )

    def log_info(self, message, type='info'):
        ip = ''
        if getattr(self, 'ip', None) is not None:
            ip = self.ip
        self.logger.log(ip, message)


class supervisor_af_inet_http_server(supervisor_http_server):
    """ AF_INET version of supervisor HTTP server """

    def __init__(self, ip, port, logger_object):
        super(supervisor_af_inet_http_server, self).__init__(ip, port, init=False)
        self.ip = ip
        self.port = port
        sock = socket.socket(socket.AF_INET, socket.SOCK_STREAM)
        self.prebind(sock, logger_object)
        self.bind((ip, port))

        if not ip:
            self.log_info('Computing default hostname', 'warning')
            hostname = socket.gethostname()
            try:
                ip = socket.gethostbyname(hostname)
            except socket.error:
                raise ValueError(
                    'Could not determine IP address for hostname %s, '
                    'please try setting an explicit IP address in the "port" '
                    'setting of your [inet_http_server] section.  For example, '
                    'instead of "port = 9001", try "port = 127.0.0.1:9001."'
                    % hostname)
        try:
            self.server_name = socket.gethostbyaddr(ip)[0]
        except socket.error:
            self.log_info('Cannot do reverse lookup', 'warning')
            self.server_name = ip  # use the IP address as the "hostname"

        self.postbind()


class supervisor_af_unix_http_server(supervisor_http_server):
    """ AF_UNIX version of supervisor HTTP server """

    def __init__(self, socketname, sockchmod, sockchown, logger_object):
        self.ip = socketname
        self.port = socketname

        # XXX this is insecure.  We really should do something like
        # http://developer.apple.com/samplecode/CFLocalServer/listing6.html
        # (see also http://developer.apple.com/technotes/tn2005/tn2083.html#SECUNIXDOMAINSOCKETS)
        # but it would be very inconvenient for the user to need to get all
        # the directory setup right.

        tempname = "%s.%d" % (socketname, os.getpid())

        try:
            os.unlink(tempname)
        except OSError:
            pass

        while 1:
            sock = socket.socket(socket.AF_UNIX, socket.SOCK_STREAM)
            try:
                sock.bind(tempname)
                os.chmod(tempname, sockchmod)
                try:
                    # hard link
                    os.link(tempname, socketname)
                except OSError:
                    # Lock contention, or stale socket.
                    used = self.checkused(socketname)
                    if used:
                        # cooperate with 'openhttpserver' in supervisord
                        raise socket.error(errno.EADDRINUSE)

                    # Stale socket -- delete, sleep, and try again.
                    msg = "Unlinking stale socket %s\n" % socketname
                    sys.stderr.write(msg)
                    try:
                        os.unlink(socketname)
                    except:
                        pass
                    sock.close()
                    time.sleep(.3)
                    continue
                else:
                    try:
                        os.chown(socketname, sockchown[0], sockchown[1])
                    except OSError as why:
                        if why.args[0] == errno.EPERM:
                            msg = ('Not permitted to chown %s to uid/gid %s; '
                                   'adjust "sockchown" value in config file or '
                                   'on command line to values that the '
                                   'current user (%s) can successfully chown')
                            raise ValueError(msg % (socketname,
                                                    repr(sockchown),
                                                    # pwd.getpwuid(
                                                    #    os.geteuid())[0],
                                                    0),
                                             )
                        else:
                            raise
                    self.prebind(sock, logger_object)
                    break

            finally:
                try:
                    os.unlink(tempname)
                except OSError:
                    pass

        self.server_name = '<unix domain socket>'
        self.postbind()

    def checkused(self, socketname):
        s = socket.socket(socket.AF_UNIX, socket.SOCK_STREAM)
        try:
            s.connect(socketname)
            s.send(as_bytes("GET / HTTP/1.0\r\n\r\n"))
            s.recv(1)
            s.close()
        except socket.error:
            return False
        else:
            return True


class tail_f_producer(object):
    def __init__(self, request, filename, head):
        self.request = weakref.ref(request)
        self.filename = filename
        self.delay = 0.1
        self.sz = 0
        self.head = head
        self.closed = False
        self.handler = None
        self.reopen()
        self.update_sz()

    def __del__(self):
        self.close()

    def reopen(self):
        self._open()

    def update_sz(self):
        """Is the difference in size between an old
        version and currently being read"""
        sz = self.file.tell()
        if sz >= self.head:
            self.sz = sz - self.head

    def more(self):
        self._follow()
        try:
            newsz = self._fsize()
        except (OSError, ValueError) as err:
            self.close()
            # file descriptor was closed
            return b''
        bytes_added = newsz - self.sz
        try:
            if bytes_added < 0:
                self.sz = 0
                return "==> File truncated <==\n"
            if bytes_added > 0:
                self.file.seek(-bytes_added, os.SEEK_END)
                bytes = self.file.read(bytes_added)
                self.sz = newsz
                return as_bytes(bytes, getattr(self.file, 'encoding', 'utf-8'))
        finally:
            self.close()
        return NOT_DONE_YET

    def _open(self):
        try:
            self.file = codecs.open(self.filename, 'rb',
                                    loggers.Handler.encoding)
            self.ctime = os.stat(self.filename)[stat.ST_CTIME]
            self.file.seek(0, os.SEEK_END)
            self.closed = False
        except:
            self.closed = True
            raise

    def close(self):
        """in windows open files need to be closed"""
        if not self.closed:
            self.file.close()
        self.closed = True

    def _follow(self):
        try:
            ctime = os.stat(self.filename)[stat.ST_CTIME]
        except (OSError, ValueError):
            # file was unlinked
            return

        if self.closed and os.path.isfile(self.filename):
            self.reopen()

        if self.ctime != ctime:  # log rotation occurred
            self.update_sz()

    def _fsize(self):
        return os.fstat(self.file.fileno())[stat.ST_SIZE]


class logtail_handler(object):
    IDENT = 'Logtail HTTP Request Handler'
    path = '/logtail'

    def __init__(self, supervisord):
        self.supervisord = supervisord

    def match(self, request):
        return request.uri.startswith(self.path)

    def handle_request(self, request):
        if request.command != 'GET':
            request.error(400)  # bad request
            return

        path, params, query, fragment = request.split_uri()

        if '%' in path:
            path = http_server.unquote(path)

        # strip off all leading slashes
        while path and path[0] == '/':
            path = path[1:]

        path, process_name_and_channel = path.split('/', 1)

        try:
            process_name, channel = process_name_and_channel.split('/', 1)
        except ValueError:
            # no channel specified, default channel to stdout
            process_name = process_name_and_channel
            channel = 'stdout'

        from supervisor.options import split_namespec

        group_name, process_name = split_namespec(process_name)

        group = self.supervisord.process_groups.get(group_name)
        if group is None:
            request.error(404)  # not found
            return

        process = group.processes.get(process_name)
        if process is None:
            request.error(404)  # not found
            return

        logfile = getattr(process.config, '%s_logfile' % channel, None)

        if logfile is None or not os.path.exists(logfile):
<<<<<<< HEAD
            # XXX problematic: processes that don't start won't have a log
            # file and we probably don't want to go into fatal state if we try
            # to read the log of a process that did not start.
            request.error(410)  # gone
=======
            # we return 404 because no logfile is a temporary condition.
            # if the process has never been started, no logfile will exist
            # on disk.  a logfile of None is also a temporay condition,
            # since the config file can be reloaded.
            request.error(404) # not found
>>>>>>> cc6f34ce
            return

        mtime = os.stat(logfile)[stat.ST_MTIME]
        request['Last-Modified'] = http_date.build_http_date(mtime)
        request['Content-Type'] = 'text/plain;charset=utf-8'
        # the lack of a Content-Length header makes the outputter
        # send a 'Transfer-Encoding: chunked' response
        request['X-Accel-Buffering'] = 'no'
        # tell reverse proxy server (e.g., nginx) to disable proxy buffering
        # (see also http://nginx.org/en/docs/http/ngx_http_proxy_module.html#proxy_buffering)

        request.push(tail_f_producer(request, logfile, 1024))

        request.done()


class mainlogtail_handler(object):
    IDENT = 'Main Logtail HTTP Request Handler'
    path = '/mainlogtail'

    def __init__(self, supervisord):
        self.supervisord = supervisord

    def match(self, request):
        return request.uri.startswith(self.path)

    def handle_request(self, request):
        if request.command != 'GET':
            request.error(400)  # bad request
            return

        logfile = self.supervisord.options.logfile

        if logfile is None or not os.path.exists(logfile):
<<<<<<< HEAD
            request.error(410)  # gone
=======
            # we return 404 because no logfile is a temporary condition.
            # even if a log file of None is configured, the config file
            # may be reloaded, and the new config may have a logfile.
            request.error(404) # not found
>>>>>>> cc6f34ce
            return

        mtime = os.stat(logfile)[stat.ST_MTIME]
        request['Last-Modified'] = http_date.build_http_date(mtime)
        request['Content-Type'] = 'text/plain;charset=utf-8'
        # the lack of a Content-Length header makes the outputter
        # send a 'Transfer-Encoding: chunked' response

        request.push(tail_f_producer(request, logfile, 1024))
        request.done()


def make_http_servers(options, supervisord):
    servers = []
    wrapper = LogWrapper(options.logger)

    for config in options.server_configs:
        family = config['family']

        if family == socket.AF_INET:
            host, port = config['host'], config['port']

            hs = supervisor_af_inet_http_server(host, port, logger_object=wrapper)
        else:
            raise ValueError('Cannot determine socket type %r' % family)

        from supervisor.xmlrpc import (
            supervisor_xmlrpc_handler,
            SystemNamespaceRPCInterface
        )
        from supervisor.web import supervisor_ui_handler

        subinterfaces = []
        for name, factory, kwargs in options.rpcinterface_factories:
            try:
                inst = factory(supervisord, **kwargs)
            except:
                tb = traceback.format_exc()
                options.logger.warn(tb)
                raise ValueError('Could not make %s rpc interface' % name)
            subinterfaces.append((name, inst))
            options.logger.info('RPC interface %r initialized' % name)

        subinterfaces.append(('system', SystemNamespaceRPCInterface(subinterfaces)))

        xmlrpchandler = supervisor_xmlrpc_handler(supervisord, subinterfaces)
        tailhandler = logtail_handler(supervisord)
        maintailhandler = mainlogtail_handler(supervisord)
        uihandler = supervisor_ui_handler(supervisord)
        here = os.path.abspath(os.path.dirname(__file__))
        templatedir = os.path.join(here, 'ui')
        filesystem = filesys.os_filesystem(templatedir)
        defaulthandler = default_handler.default_handler(filesystem)

        username = config['username']
        password = config['password']

        if username:
            # wrap the xmlrpc handler and tailhandler in an authentication
            # handler
            users = {username: password}
            xmlrpchandler = supervisor_auth_handler(users, xmlrpchandler)
            tailhandler = supervisor_auth_handler(users, tailhandler)
            maintailhandler = supervisor_auth_handler(users, maintailhandler)
            uihandler = supervisor_auth_handler(users, uihandler)
            defaulthandler = supervisor_auth_handler(users, defaulthandler)
        else:
            options.logger.critical(
                'Server %r running without any HTTP '
                'authentication checking' % config['section'])
        # defaulthandler must be consulted last as its match method matches
        # everything, so it's first here (indicating last checked)
        hs.install_handler(defaulthandler)
        hs.install_handler(uihandler)
        hs.install_handler(maintailhandler)
        hs.install_handler(tailhandler)
        hs.install_handler(xmlrpchandler)  # last for speed (first checked)
        servers.append((config, hs))

    return servers


class LogWrapper:
    '''Receives log messages from the Medusa servers and forwards
    them to the Supervisor logger'''
    def __init__(self, logger):
        self.logger = logger

    def log(self, msg):
        '''Medusa servers call this method.  There is no log level so
        we have to sniff the message.  We want "Server Error" messages
        from medusa.http_server logged as errors at least.'''
        if msg.endswith('\n'):
            msg = msg[:-1]
        if 'error' in msg.lower():
            self.logger.error(msg)
        else:
            self.logger.trace(msg)


class encrypted_dictionary_authorizer(object):
    def __init__(self, dict):
        self.dict = dict

    def authorize(self, auth_info):
        username, password = auth_info
        if username in self.dict:
            stored_password = self.dict[username]
            if stored_password.startswith('{SHA}'):
                password_hash = sha1(as_bytes(password)).hexdigest()
                return stored_password[5:] == password_hash
            else:
                return stored_password == password
        else:
            return False


class supervisor_auth_handler(auth_handler):
    def __init__(self, dict, handler, realm='default'):
        auth_handler.__init__(self, dict, handler, realm)
        # override the authorizer with one that knows about SHA hashes too
        self.authorizer = encrypted_dictionary_authorizer(dict)<|MERGE_RESOLUTION|>--- conflicted
+++ resolved
@@ -2,13 +2,11 @@
 import stat
 import time
 import sys
-import codecs
-import errno
-import socket
 import socket
 import errno
 import weakref
 import traceback
+import codecs
 
 from supervisor import loggers
 from supervisor.compat import urllib
@@ -428,9 +426,9 @@
             rpath, rquery = urllib.splitquery(uri)
             if '%' in rpath:
                 if rquery:
-                    uri = urllib.unquote(rpath) + '?' + rquery
+                    uri = http_server.unquote(rpath) + '?' + rquery
                 else:
-                    uri = urllib.unquote(rpath)
+                    uri = http_server.unquote(rpath)
 
             r = deferring_http_request(self, request, command, uri, version,
                                        header)
@@ -773,18 +771,11 @@
         logfile = getattr(process.config, '%s_logfile' % channel, None)
 
         if logfile is None or not os.path.exists(logfile):
-<<<<<<< HEAD
-            # XXX problematic: processes that don't start won't have a log
-            # file and we probably don't want to go into fatal state if we try
-            # to read the log of a process that did not start.
-            request.error(410)  # gone
-=======
             # we return 404 because no logfile is a temporary condition.
             # if the process has never been started, no logfile will exist
             # on disk.  a logfile of None is also a temporay condition,
             # since the config file can be reloaded.
             request.error(404) # not found
->>>>>>> cc6f34ce
             return
 
         mtime = os.stat(logfile)[stat.ST_MTIME]
@@ -819,14 +810,10 @@
         logfile = self.supervisord.options.logfile
 
         if logfile is None or not os.path.exists(logfile):
-<<<<<<< HEAD
-            request.error(410)  # gone
-=======
             # we return 404 because no logfile is a temporary condition.
             # even if a log file of None is configured, the config file
             # may be reloaded, and the new config may have a logfile.
             request.error(404) # not found
->>>>>>> cc6f34ce
             return
 
         mtime = os.stat(logfile)[stat.ST_MTIME]
