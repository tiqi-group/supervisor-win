--- conflicted
+++ resolved
@@ -4,14 +4,8 @@
 
 counter = 0
 
-<<<<<<< HEAD
-while 1:
-    time.sleep(0.01)
-    print("more spewage %s" % counter)
-=======
 while counter < 30000:
     sys.stdout.write("more spewage %d\n" % counter)
     sys.stdout.flush()
     time.sleep(0.01)
->>>>>>> 51e3ae50
     counter += 1