--- conflicted
+++ resolved
@@ -1,9 +1,9 @@
+import time
 import os
 import shutil
 import signal
 import sys
 import tempfile
-import time
 import unittest
 
 from supervisor.states import SupervisorStates
@@ -69,8 +69,6 @@
             output = new_stdout.getvalue()
             self.assertTrue('cumulative time, call count' in output, output)
 
-<<<<<<< HEAD
-=======
     def test_silent_off(self):
         from supervisor.supervisord import main
         conf = os.path.join(
@@ -112,7 +110,7 @@
             shutil.rmtree(tempdir)
         output = new_stdout.getvalue()
         self.assertEqual(len(output), 0)
->>>>>>> 51e3ae50
+
 
 class SupervisordTests(unittest.TestCase):
     def tearDown(self):
