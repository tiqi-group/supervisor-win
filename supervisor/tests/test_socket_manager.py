--- conflicted
+++ resolved
@@ -195,10 +195,6 @@
         self.assertTrue(sock_manager.is_prepared())
         self.assertFalse(sock.bind_called)
         self.assertTrue(sock.listen_called)
-<<<<<<< HEAD
-        self.assertEqual(sock.listen_backlog, 128)
-=======
->>>>>>> 76df2370
         self.assertFalse(sock.close_called)
 
     def test_prepare_socket_uses_configured_backlog(self):
