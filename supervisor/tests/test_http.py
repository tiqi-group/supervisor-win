--- conflicted
+++ resolved
@@ -1,10 +1,6 @@
 import base64
 import os
-<<<<<<< HEAD
-import socket
 import stat
-=======
->>>>>>> 047bac09
 import sys
 import supervisor.medusa.text_socket as socket
 import tempfile
@@ -60,10 +56,6 @@
         self.assertEqual(request._error, 410)
 
     def test_handle_request(self):
-<<<<<<< HEAD
-=======
-        import stat
->>>>>>> 047bac09
         f = tempfile.NamedTemporaryFile()
         t = f.name
         options = DummyOptions()
