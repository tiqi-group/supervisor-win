--- conflicted
+++ resolved
@@ -1553,15 +1553,9 @@
         self.assertNotEqual(process.delay, 0)
         self.assertEqual(process.state, ProcessStates.STOPPING)
         self.assertEqual(options.logger.data[0],
-<<<<<<< HEAD
                          "killing 'process' (1) with SIGTERM")
         self.assertEqual(options.kills[1], signal.SIGTERM)
-        self.assertEqual(L, [])
-=======
-                         "killing 'process' (1) with SIGKILL")
-        self.assertEqual(options.kills[1], signal.SIGKILL)
         self.assertEqual(emitted_events, [])
->>>>>>> e3601a87
 
     def test_change_state_doesnt_notify_if_no_state_change(self):
         options = DummyOptions()
