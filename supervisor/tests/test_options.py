--- conflicted
+++ resolved
@@ -262,10 +262,7 @@
         msg = 'A sample docstring for test_help\n'
         self.assertEqual(options.stdout.getvalue(), msg)
 
-<<<<<<< HEAD
-
-class ClientOptionsTests(unittest.TestCase):
-=======
+
 class IncludeTestsMixin(object):
     def test_read_config_include_with_no_files_raises_valueerror(self):
         instance = self._makeOne()
@@ -343,7 +340,7 @@
         [supervisord]
 
         [include]
-        files=%s/conf.d/*.conf
+        files=%s\\conf.d\\*.conf
         """ % dirname)
         with open(supervisord_conf, 'w') as f:
             f.write(text)
@@ -366,7 +363,6 @@
 
 
 class ClientOptionsTests(unittest.TestCase, IncludeTestsMixin):
->>>>>>> e3601a87
     def _getTargetClass(self):
         from supervisor.options import ClientOptions
         return ClientOptions
@@ -1084,36 +1080,6 @@
             self.assertEqual(exc.args[0],
                              ".ini file does not include supervisord section")
 
-<<<<<<< HEAD
-    def test_read_config_include_with_no_files_raises_valueerror(self):
-        instance = self._makeOne()
-        text = lstrip("""\
-        [supervisord]
-
-        [include]
-        ;no files=
-        """)
-        try:
-            instance.read_config(StringIO(text))
-            self.fail("nothing raised")
-        except ValueError as exc:
-            self.assertEqual(exc.args[0],
-                             ".ini file has [include] section, but no files setting")
-
-    def test_read_config_include_with_no_matching_files_logs_warning(self):
-        instance = self._makeOne()
-        text = lstrip("""\
-        [supervisord]
-
-        [include]
-        files=nonexistent\\*
-        """)
-        instance.read_config(StringIO(text))
-        self.assertEqual(instance.parse_warnings,
-                         ['No file matches via include ".\\nonexistent\\*"'])
-
-=======
->>>>>>> e3601a87
     def test_read_config_include_reads_extra_files(self):
         dirname = tempfile.mkdtemp()
         conf_d = os.path.join(dirname, "conf.d")
@@ -1150,76 +1116,6 @@
         msg = 'Included extra file "%s" during parsing' % ini_file
         self.assertTrue(msg in instance.parse_infos)
 
-<<<<<<< HEAD
-    def test_read_config_include_reads_files_in_sorted_order(self):
-        dirname = tempfile.mkdtemp()
-        conf_d = os.path.join(dirname, "conf.d")
-        os.mkdir(conf_d)
-
-        supervisord_conf = os.path.join(dirname, "supervisord.conf")
-        text = lstrip("""\
-        [supervisord]
-
-        [include]
-        files=%s\\conf.d\\*.conf
-        """ % dirname)
-        with open(supervisord_conf, 'w') as f:
-            f.write(text)
-
-        from supervisor.compat import letters
-        a_z = letters[:26]
-        for letter in reversed(a_z):
-            filename = os.path.join(conf_d, "%s.conf" % letter)
-            with open(filename, "w") as f:
-                f.write("[program:%s]\n"
-                        "command=/bin/%s\n" % (letter, letter))
-
-        instance = self._makeOne()
-        try:
-            instance.read_config(supervisord_conf)
-        finally:
-            shutil.rmtree(dirname, ignore_errors=True)
-        expected_msgs = []
-        for letter in sorted(a_z):
-            filename = os.path.join(conf_d, "%s.conf" % letter)
-            expected_msgs.append(
-                'Included extra file "%s" during parsing' % filename)
-        self.assertEqual(instance.parse_infos, expected_msgs)
-
-    def test_read_config_include_extra_file_malformed(self):
-        dirname = tempfile.mkdtemp()
-        conf_d = os.path.join(dirname, "conf.d")
-        os.mkdir(conf_d)
-
-        supervisord_conf = os.path.join(dirname, "supervisord.conf")
-        text = lstrip("""\
-        [supervisord]
-
-        [include]
-        files=%s\\conf.d\\*.conf
-        """ % dirname)
-        with open(supervisord_conf, 'w') as f:
-            f.write(text)
-
-        malformed_file = os.path.join(conf_d, "a.conf")
-        with open(malformed_file, 'w') as f:
-            f.write("[inet_http_server]\njunk\n")
-
-        instance = self._makeOne()
-        try:
-            instance.read_config(supervisord_conf)
-            self.fail("nothing raised")
-        except ValueError as exc:
-            self.assertTrue('contains parsing errors:' in exc.args[0])
-            fmt = "%s" if PY2 else '%r'
-            self.assertTrue(fmt % malformed_file in exc.args[0])
-            msg = 'Included extra file "%s" during parsing' % malformed_file
-            self.assertTrue(msg in instance.parse_infos)
-        finally:
-            shutil.rmtree(dirname, ignore_errors=True)
-
-=======
->>>>>>> e3601a87
     def test_read_config_include_expands_host_node_name(self):
         dirname = tempfile.mkdtemp()
         conf_d = os.path.join(dirname, "conf.d")
