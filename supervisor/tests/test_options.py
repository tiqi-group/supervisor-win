--- conflicted
+++ resolved
@@ -347,12 +347,8 @@
         # should not raise configparser.DuplicateSectionError on py3
 
     def test_options_with_environment_expansions(self):
-<<<<<<< HEAD
-        s = lstrip(r"""[supervisorctl]
-=======
-        s = lstrip("""
+        s = lstrip(r"""
         [supervisorctl]
->>>>>>> cc6f34ce
         serverurl=http://localhost:%(ENV_SERVER_PORT)s
         username=%(ENV_CLIENT_USER)s
         password=%(ENV_CLIENT_PASS)s
@@ -458,16 +454,8 @@
         self.assertEqual(options.stdout.getvalue(), VERSION + '\n')
 
     def test_options(self):
-<<<<<<< HEAD
         tempdir = tempfile.gettempdir()
-        s = lstrip("""[inet_http_server]
-        port=127.0.0.1:8999
-        username=chrism
-        password=foo
-
-=======
         s = lstrip("""
->>>>>>> cc6f34ce
         [supervisord]
         directory=%(tempdir)s
         backofflimit=10
