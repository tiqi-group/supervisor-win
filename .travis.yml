--- conflicted
+++ resolved
@@ -51,11 +51,7 @@
             - END_TO_END=1
 
 install:
-<<<<<<< HEAD
-    - travis_retry pip install tox==1.6.1
-=======
     - travis_retry pip install virtualenv tox
->>>>>>> 51e3ae50
 
 script:
     - travis_retry tox